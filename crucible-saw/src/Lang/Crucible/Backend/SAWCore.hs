--- conflicted
+++ resolved
@@ -40,16 +40,12 @@
 import           What4.BaseTypes
 import           What4.Config
 import           What4.Interface
-<<<<<<< HEAD
-import           What4.SatResult
-import qualified What4.SemiRing as B
-=======
->>>>>>> 4dac1b61
 import qualified What4.Expr.Builder as B
 import qualified What4.Expr.WeightedSum as WSum
 import           What4.ProgramLoc
 import           What4.Protocol.Online
 import           What4.SatResult
+import qualified What4.SemiRing as B
 import qualified What4.Solver.Yices as Yices
 import           What4.Symbol
 import           What4.Utils.Hashable (hashedMap)
