--- conflicted
+++ resolved
@@ -4,17 +4,11 @@
 module Crux.Report where
 
 import System.FilePath
-<<<<<<< HEAD
-import System.Directory (createDirectoryIfMissing)
-import qualified Data.Foldable as Fold
-import Data.List (intercalate, partition, isInfixOf)
-import Data.Maybe (fromMaybe)
-import Data.Sequence (Seq)
-=======
 import System.Directory (createDirectoryIfMissing, getCurrentDirectory, makeAbsolute)
 import System.IO
+import qualified Data.Foldable as Fold
 import Data.List (partition, isInfixOf)
->>>>>>> 0a7c3aff
+import Data.Sequence (Seq)
 import Control.Exception (catch, SomeException(..))
 import Control.Monad (forM_)
 
@@ -69,13 +63,8 @@
   `catch` \(SomeException {}) -> return ()
 
 
-<<<<<<< HEAD
-renderSideConds :: Seq (ProvedGoals b) -> [ JS ]
-renderSideConds = concatMap (go []) . Fold.toList
-=======
-renderSideConds :: FilePath -> Maybe (ProvedGoals b) -> [ JS ]
-renderSideConds cwd = maybe [] (go [])
->>>>>>> 0a7c3aff
+renderSideConds :: FilePath -> Seq (ProvedGoals b) -> [ JS ]
+renderSideConds cwd = concatMap (go []) . Fold.toList 
   where
   flatBranch (Branch x y : more) = flatBranch (x : y : more)
   flatBranch (x : more)          = x : flatBranch more
