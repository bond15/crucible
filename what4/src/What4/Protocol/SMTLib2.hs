------------------------------------------------------------------------
-- |
-- Module           : What4.Protocol.SMTLib2
-- Description      : Interface for solvers that consume SMTLib2
-- Copyright        : (c) Galois, Inc 2014-2016
-- License          : BSD3
-- Maintainer       : Rob Dockins <rdockins@galois.com>
-- Stability        : provisional
--
-- This module defines operations for producing SMTLib2-compatible
-- queries useful for interfacing with solvers that accecpt SMTLib2 as
-- an input language.
------------------------------------------------------------------------
{-# LANGUAGE AllowAmbiguousTypes #-}
{-# LANGUAGE DataKinds #-}
{-# LANGUAGE EmptyDataDecls #-}
{-# LANGUAGE FlexibleInstances #-}
{-# LANGUAGE FunctionalDependencies #-}
{-# LANGUAGE GeneralizedNewtypeDeriving #-}
{-# LANGUAGE LambdaCase #-}
{-# LANGUAGE MultiParamTypeClasses #-}
{-# LANGUAGE OverloadedStrings #-}
{-# LANGUAGE PatternGuards #-}
{-# LANGUAGE PatternSynonyms #-}
{-# LANGUAGE RankNTypes #-}
{-# LANGUAGE ScopedTypeVariables #-}
{-# LANGUAGE TypeApplications #-}
{-# LANGUAGE TypeFamilies #-}
{-# LANGUAGE TypeOperators #-}
{-# LANGUAGE ViewPatterns #-}
{-# OPTIONS_GHC -fno-warn-orphans #-}
module What4.Protocol.SMTLib2
  ( -- SMTLib special purpose exports
    Writer
  , SMTLib2Tweaks(..)
  , newWriter
  , writeCheckSat
  , writeExit
  , writeGetValue
  , runCheckSat
  , asSMT2Type
  , setOption
  , setProduceModels
    -- * Logic
  , SMT2.Logic(..)
  , SMT2.qf_bv
  , SMT2.allSupported
  , all_supported
  , setLogic
    -- * Type
  , SMT2.Sort(..)
  , SMT2.arraySort
  , structSort
    -- * Term
  , Term(..)
  , arrayConst
  , What4.Protocol.SMTLib2.arraySelect
  , arrayStore
<<<<<<< HEAD
=======
    -- * Option
  , SMT2.Option(..)
  , SMT2.produceModels
  , SMT2.produceUnsatCores
  , SMT2.produceUnsatAssumptions
  , SMT2.printSuccess
  , SMT2.ppDecimal
  , setOption
>>>>>>> 70587094
    -- * Solvers and External interface
  , Session(..)
  , SMTLib2GenericSolver(..)
  , writeDefaultSMT2
  , startSolver
  , shutdownSolver
  , smtAckResult
  , SMTLib2Exception(..)
    -- * Re-exports
  , SMTWriter.WriterConn
  , SMTWriter.assume
  ) where

import           Control.Applicative
import           Control.Exception
import           Control.Monad.State.Strict
import           Data.Bits (bit, setBit, shiftL)
import           Data.Char (digitToInt)
import           Data.IORef
import qualified Data.Text as Text
import qualified Data.Text.Lazy as Lazy
import qualified Data.Map.Strict as Map
import           Data.Monoid
import qualified Data.Parameterized.Context as Ctx
import           Data.Parameterized.NatRepr
import           Data.Parameterized.Some
import           Data.Parameterized.TraversableFC
import           Data.Ratio
import           Data.Set (Set)
import qualified Data.Set as Set
import           Data.String
import           Data.Text (Text)
import           Data.Text.Lazy.Builder (Builder)
import qualified Data.Text.Lazy.Builder as Builder
import qualified Data.Text.Lazy.Builder.Int as Builder
import           Numeric (readDec, readHex, readInt)
import qualified System.Exit as Exit
import qualified System.IO as IO
import qualified System.IO.Streams as Streams
import qualified System.IO.Streams.Attoparsec.Text as Streams
import qualified System.Process as Process

import           Prelude hiding (writeFile)

import           What4.BaseTypes
import qualified What4.Expr.Builder as B
import           What4.Expr.GroundEval
import qualified What4.Interface as I
import           What4.ProblemFeatures
import           What4.Protocol.Online
import           What4.Protocol.ReadDecimal
import           What4.Protocol.SExp
import           What4.Protocol.SMTLib2.Syntax (Term, term_app, un_app, bin_app)

import qualified What4.Protocol.SMTLib2.Syntax as SMT2 hiding (Term)
import qualified What4.Protocol.SMTWriter as SMTWriter
import           What4.Protocol.SMTWriter hiding (assume, Term)
import           What4.SatResult
import           What4.Utils.HandleReader
import           What4.Utils.Process
import           What4.Solver.Adapter

-- | Set the logic to all supported logics.
all_supported :: SMT2.Logic
all_supported = SMT2.allSupported
{-# DEPRECATED all_supported "Use allSupported" #-}

------------------------------------------------------------------------
-- Floating point

data SMTFloatPrecision =
  SMTFloatPrecision { smtFloatExponentBits :: !Integer
                      -- ^ Number of bits in exponent
                    , smtFloatSignificandBits :: !Integer
                      -- ^ Number of bits in the significand.
                    }
  deriving (Eq, Ord)

asSMTFloatPrecision :: FloatPrecisionRepr fpp -> SMTFloatPrecision
asSMTFloatPrecision (FloatingPointPrecisionRepr eb sb) =
  SMTFloatPrecision { smtFloatExponentBits = natValue eb
                    , smtFloatSignificandBits = natValue sb
                    }

mkFloatSymbol :: Builder -> SMTFloatPrecision -> Builder
mkFloatSymbol nm (SMTFloatPrecision eb sb) =
  "(_ "
    <> nm
    <> " "
    <> fromString (show eb)
    <> " "
    <> fromString (show sb)
    <> ")"

------------------------------------------------------------------------
-- SMTLib2Tweaks

-- | Select a valued from a nested array
nestedArrayUpdate :: Term
                  -> (Term, [Term])
                  -> Term
                  -> Term
nestedArrayUpdate a (h,[]) v  = SMT2.store a h v
nestedArrayUpdate a (h,i:l) v = SMT2.store a h sub_a'
  where sub_a' = nestedArrayUpdate (SMT2.select a h) (i,l) v

arrayConst :: SMT2.Sort -> SMT2.Sort -> Term -> Term
arrayConst = SMT2.arrayConst

arraySelect :: Term -> Term -> Term
arraySelect = SMT2.select

arrayStore :: Term -> Term -> Term -> Term
arrayStore = SMT2.store

-- | This class exists so that solvers supporting the SMTLib2 format can support
--   features that go slightly beyond the standard.
--
-- In particular, there is no standardized syntax for constant arrays (arrays
-- which map every index to the same value).  Solvers that support the theory of
-- arrays and have custom syntax for constant arrays should implement
-- `smtlib2arrayConstant`.  In addition, solvers may override the default
-- representation of complex numbers if necessary.  The default is to represent
-- complex numbers as "(Array Bool Real)" and to build instances by updating a
-- constant array.
class SMTLib2Tweaks a where
  smtlib2tweaks :: a

  -- | Return a representation of the type associated with a (multi-dimensional) symbolic
  -- array.
  --
  -- By default, we encode symbolic arrays using a nested representation.  If the solver,
  -- supports tuples/structs it may wish to change this.
  smtlib2arrayType :: [SMT2.Sort] -> SMT2.Sort -> SMT2.Sort
  smtlib2arrayType l r = foldr (\i v -> SMT2.arraySort i v) r l

  smtlib2arrayConstant :: Maybe ([SMT2.Sort] -> SMT2.Sort -> Term -> Term)
  smtlib2arrayConstant = Nothing

  smtlib2arraySelect :: Term -> [Term] -> Term
  smtlib2arraySelect a [] = a
  smtlib2arraySelect a (h:l) = smtlib2arraySelect @a (What4.Protocol.SMTLib2.arraySelect a h) l

  smtlib2arrayUpdate :: Term -> [Term] -> Term -> Term
  smtlib2arrayUpdate a i v =
    case i of
      [] -> error "arrayUpdate given empty list"
      i1:ir -> nestedArrayUpdate a (i1, ir) v

-- | A struct with the given fields.
--
-- This uses SMTLIB2 datatypes and are not primitive to the language.
structSort :: [SMT2.Sort] -> SMT2.Sort
structSort flds = SMT2.Sort $ "(Struct" <> Builder.decimal n <> foldMap f flds <> ")"
  where f :: SMT2.Sort -> Builder
        f (SMT2.Sort s) = " " <> s
        n = length flds

asSMT2Type :: forall a tp . SMTLib2Tweaks a => TypeMap tp -> SMT2.Sort
asSMT2Type BoolTypeMap    = SMT2.boolSort
asSMT2Type NatTypeMap     = SMT2.intSort
asSMT2Type IntegerTypeMap = SMT2.intSort
asSMT2Type RealTypeMap    = SMT2.realSort
asSMT2Type (BVTypeMap w)  = SMT2.bvSort (natValue w)
asSMT2Type (FloatTypeMap fpp) = SMT2.Sort $ mkFloatSymbol "FloatingPoint" (asSMTFloatPrecision fpp)
asSMT2Type ComplexToStructTypeMap =
  structSort [ SMT2.realSort, SMT2.realSort ]
asSMT2Type ComplexToArrayTypeMap =
  smtlib2arrayType @a [SMT2.boolSort] SMT2.realSort
asSMT2Type (PrimArrayTypeMap i r) =
  smtlib2arrayType @a (toListFC (asSMT2Type @a) i) (asSMT2Type @a r)
asSMT2Type (FnArrayTypeMap _ _) =
  error "SMTLIB backend does not support function types as first class."
asSMT2Type (StructTypeMap f) =
  structSort (toListFC (asSMT2Type @a) f)

-- Default instance.
instance SMTLib2Tweaks () where
  smtlib2tweaks = ()

------------------------------------------------------------------------
readBin :: Num a => ReadS a
readBin = readInt 2 (`elem` ("01" :: String)) digitToInt

------------------------------------------------------------------------
-- Type

mkRoundingOp :: Builder -> RoundingMode -> Builder
mkRoundingOp op r = op <> " " <> fromString (show r)

------------------------------------------------------------------------
-- Writer

newtype Writer a = Writer { declaredTuples :: IORef (Set Int) }

type instance SMTWriter.Term (Writer a) = Term

instance Num Term where
  x + y = SMT2.add [x, y]
  x - y = SMT2.sub x [y]
  x * y = SMT2.mul [x, y]
  negate x = SMT2.negate x
  abs x    = SMT2.ite (SMT2.ge [x, SMT2.numeral 0]) x (SMT2.negate x)
  signum x =
    SMT2.ite (SMT2.ge [x, SMT2.numeral 0])
             (SMT2.ite (SMT2.eq [x, SMT2.numeral 0]) (SMT2.numeral 0) (SMT2.numeral 1))
             (SMT2.negate (SMT2.numeral 1))
  fromInteger = SMT2.numeral

varBinding :: forall a . SMTLib2Tweaks a => (Text, Some TypeMap) -> (Text, SMT2.Sort)
varBinding (nm, Some tp) = (nm, asSMT2Type @a tp)

-- The SMTLIB2 exporter uses the datatypes theory for representing structures.
--
-- Note about structs:
--
-- For each length XX associated to some structure with that length in the
-- formula, the SMTLIB2 backend defines a datatype "StructXX" with the
-- constructor "mk-structXX", and projection operations "structXX-projII"
-- for II an natural number less than XX.
instance SupportTermOps Term where
  boolExpr b = if b then SMT2.true else SMT2.false
  notExpr = SMT2.not

  andAll = SMT2.and
  orAll  = SMT2.or

  x .== y = SMT2.eq [x,y]
  x ./= y = SMT2.distinct [x,y]

  letExpr = SMT2.letBinder

  ite = SMT2.ite

  sumExpr = SMT2.add

  termIntegerToReal = SMT2.toReal
  termRealToInteger = SMT2.toInt

  integerTerm = SMT2.numeral
  intDiv x y = SMT2.div x [y]
  intMod = SMT2.mod
  intAbs     = SMT2.abs

  intDivisible x 0 = x .== integerTerm 0
  intDivisible x k = intMod x (integerTerm (toInteger k)) .== 0

  rationalTerm r | d == 1    = SMT2.decimal n
                 | otherwise = (SMT2.decimal n) SMT2../ [SMT2.decimal d]
    where n = numerator r
          d = denominator r

  x .<  y = SMT2.lt [x,y]
  x .<= y = SMT2.le [x,y]
  x .>  y = SMT2.gt [x,y]
  x .>= y = SMT2.ge [x,y]

  bvTerm w u = SMT2.bvdecimal u (natValue w)

  bvNeg = SMT2.bvneg
  bvAdd x y = SMT2.bvadd x [y]
  bvSub = SMT2.bvsub
  bvMul x y = SMT2.bvmul x [y]

  bvSLe = SMT2.bvsle
  bvULe = SMT2.bvule

  bvSLt = SMT2.bvslt
  bvULt = SMT2.bvult

  bvUDiv = SMT2.bvudiv
  bvURem = SMT2.bvurem
  bvSDiv = SMT2.bvsdiv
  bvSRem = SMT2.bvsrem

  bvNot = SMT2.bvnot
  bvAnd x y = SMT2.bvand x [y]
  bvOr  x y = SMT2.bvor  x [y]
  bvXor x y = SMT2.bvxor x [y]

  bvShl  = SMT2.bvshl
  bvLshr = SMT2.bvlshr
  bvAshr = SMT2.bvashr

  bvConcat = SMT2.concat

  bvExtract _ b n x | n > 0 = SMT2.extract (b+n-1) b x
                    | otherwise = error $ "bvExtract given non-positive width " ++ show n

  floatPZero fpp = term_app (mkFloatSymbol "+zero" (asSMTFloatPrecision fpp)) []
  floatNZero fpp = term_app (mkFloatSymbol "-zero" (asSMTFloatPrecision fpp)) []
  floatNaN fpp   = term_app (mkFloatSymbol "NaN"   (asSMTFloatPrecision fpp)) []
  floatPInf fpp  = term_app (mkFloatSymbol "+oo"   (asSMTFloatPrecision fpp)) []
  floatNInf fpp  = term_app (mkFloatSymbol "-oo"   (asSMTFloatPrecision fpp)) []

  floatNeg  = un_app "fp.neg"
  floatAbs  = un_app "fp.abs"
  floatSqrt r = un_app $ mkRoundingOp "fp.sqrt " r

  floatAdd r = bin_app $ mkRoundingOp "fp.add" r
  floatSub r = bin_app $ mkRoundingOp "fp.sub" r
  floatMul r = bin_app $ mkRoundingOp "fp.mul" r
  floatDiv r = bin_app $ mkRoundingOp "fp.div" r
  floatRem = bin_app "fp.rem"
  floatMin = bin_app "fp.min"
  floatMax = bin_app "fp.max"

  floatFMA r x y z = term_app (mkRoundingOp "fp.fma" r) [x, y, z]

  floatEq x y  = SMT2.eq [x,y]
  floatFpEq = bin_app "fp.eq"
  floatLe   = bin_app "fp.leq"
  floatLt   = bin_app "fp.lt"

  floatIsNaN      = un_app "fp.isNaN"
  floatIsInf      = un_app "fp.isInfinite"
  floatIsZero     = un_app "fp.isZero"
  floatIsPos      = un_app "fp.isPositive"
  floatIsNeg      = un_app "fp.isNegative"
  floatIsSubnorm  = un_app "fp.isSubnormal"
  floatIsNorm     = un_app "fp.isNormal"

  floatCast fpp r = un_app $ mkRoundingOp (mkFloatSymbol "to_fp" (asSMTFloatPrecision fpp)) r
  floatRound r = un_app $ mkRoundingOp "fp.roundToIntegral" r
  floatFromBinary fpp = un_app $ mkFloatSymbol "to_fp" (asSMTFloatPrecision fpp)
  bvToFloat fpp r =
    un_app $ mkRoundingOp (mkFloatSymbol "to_fp_unsigned" (asSMTFloatPrecision fpp)) r
  sbvToFloat fpp r = un_app $ mkRoundingOp (mkFloatSymbol "to_fp" (asSMTFloatPrecision fpp)) r
  realToFloat fpp r = un_app $ mkRoundingOp (mkFloatSymbol "to_fp" (asSMTFloatPrecision fpp)) r

  floatToBV w r =
    un_app $ mkRoundingOp ("(fp.to_ubv " <> fromString (show w) <> ")") r
  floatToSBV w r =
    un_app $ mkRoundingOp ("(fp.to_sbv " <> fromString (show w) <> ")") r

  floatToReal = un_app "fp.to_real"

  realIsInteger = SMT2.isInt

  realSin = un_app "sin"
  realCos = un_app "cos"
  realATan2 = bin_app "atan2"
  realSinh = un_app "sinh"
  realCosh = un_app "cosh"
  realExp = un_app "exp"
  realLog = un_app "log"

  structCtor args = term_app nm args
    where nm = "mk-struct" <> Builder.decimal (length args)

  structFieldSelect n a i = term_app nm [a]
    where nm = "struct" <> Builder.decimal n <> "-proj" <> Builder.decimal i

  smtFnApp nm args = term_app (SMT2.renderTerm nm) args

  fromText t = SMT2.T (Builder.fromText t)

------------------------------------------------------------------------
-- Writer

newWriter :: a
          -> Streams.OutputStream Text
          -> AcknowledgementAction t (Writer a)
             -- ^ Action to run for consuming acknowledgement messages
          -> String
             -- ^ Name of solver for reporting purposes.
          -> Bool
             -- ^ Flag indicating if it is permitted to use
             -- "define-fun" when generating SMTLIB
          -> ProblemFeatures
             -- ^ Indicates what level of arithmetic is supported by solver.
          -> Bool
             -- ^ Indicates if quantifiers are supported.
          -> B.SymbolVarBimap t
             -- ^ Variable bindings for names.
          -> IO (WriterConn t (Writer a))
newWriter _ h ack solver_name permitDefineFun arithOption quantSupport bindings = do
  r <- newIORef Set.empty
  let initWriter =
        Writer
        { declaredTuples = r
        }
  conn <- newWriterConn h ack solver_name arithOption bindings initWriter
  return $! conn { supportFunctionDefs = permitDefineFun
                 , supportQuantifiers = quantSupport
                 }

type instance Command (Writer a) = SMT2.Command

instance SMTLib2Tweaks a => SMTWriter (Writer a) where
  forallExpr vars t = SMT2.forall (varBinding @a <$> vars) t
  existsExpr vars t = SMT2.exists (varBinding @a <$> vars) t

  arrayConstant =
    case smtlib2arrayConstant @a of
      Just f -> Just $ \idxTypes (Some retType) c ->
        f ((\(Some itp) -> asSMT2Type @a itp) <$> idxTypes) (asSMT2Type @a retType) c
      Nothing -> Nothing
  arraySelect = smtlib2arraySelect @a
  arrayUpdate = smtlib2arrayUpdate @a

  commentCommand _ b = SMT2.Cmd ("; " <> b)

  assertCommand _ e = SMT2.assert e

  assertNamedCommand _ e nm = SMT2.assertNamed e nm

  pushCommand _  = SMT2.push 1
  popCommand _   = SMT2.pop 1
  resetCommand _ = SMT2.resetAssertions

  checkCommand _ = SMT2.checkSat
<<<<<<< HEAD
  setOptCommand _ = SMT2.setOption
=======
  checkWithAssumptionsCommand _ = SMT2.checkSatWithAssumptions

  getUnsatAssumptionsCommand _ = SMT2.getUnsatAssumptions
  getUnsatCoreCommand _ = SMT2.getUnsatCore

  setOptCommand _ x y = SMT2.setOption (SMT2.Option opt)
    where opt = Builder.fromText x <> Builder.fromText " " <> y
>>>>>>> 70587094

  declareCommand _proxy v argTypes retType =
    SMT2.declareFun v (toListFC (asSMT2Type @a) argTypes) (asSMT2Type @a retType)

  defineCommand _proxy f args return_type e =
    let resolveArg (var, Some tp) = (var, asSMT2Type @a tp)
     in SMT2.defineFun f (resolveArg <$> args) (asSMT2Type @a return_type) e

  declareStructDatatype conn n = do
    let r = declaredTuples (connState conn)
    s <- readIORef r
    when (Set.notMember n s) $ do
      let type_name i = fromString ('T' : show i)
      let params = builder_list $ type_name  <$> [1..n]
      let n_str = fromString (show n)
      let tp = "Struct" <> n_str
      let ctor = "mk-struct" <> n_str
      let field_def i = app field_nm [type_name i]
            where field_nm = "struct" <> n_str <> "-proj" <> fromString (show (i-1))
      let fields = field_def <$> [1..n]
      let decl = app tp [app ctor fields]
      let decls = "(" <> decl <> ")"
      let cmd = SMT2.Cmd $ app "declare-datatypes" [ params, decls ]
      addCommand conn cmd

      writeIORef r $! Set.insert n s

  writeCommand conn (SMT2.Cmd cmd) =
    do let cmdout = Lazy.toStrict (Builder.toLazyText cmd)
       Streams.write (Just (cmdout <> "\n")) (connHandle conn)
       -- force a flush
       Streams.write (Just "") (connHandle conn)

-- | Write check sat command
writeCheckSat :: SMTLib2Tweaks a => WriterConn t (Writer a) -> IO ()
writeCheckSat w = addCommandNoAck w SMT2.checkSat

writeExit :: forall a t. SMTLib2Tweaks a => WriterConn t (Writer a) -> IO ()
writeExit w = addCommand w SMT2.exit

setLogic :: SMTLib2Tweaks a => WriterConn t (Writer a) -> SMT2.Logic -> IO ()
setLogic w l = addCommand w $ SMT2.setLogic l

setOption :: SMTLib2Tweaks a => WriterConn t (Writer a) -> Text -> Text -> IO ()
setOption w nm val = addCommand w $ SMT2.setOption nm val

-- | Set the produce models option (We typically want this)
setProduceModels :: SMTLib2Tweaks a => WriterConn t (Writer a) -> Bool -> IO ()
setProduceModels w b = addCommand w $ SMT2.setProduceModels b

writeGetValue :: SMTLib2Tweaks a => WriterConn t (Writer a) -> [Term] -> IO ()
writeGetValue w l = addCommandNoAck w $ SMT2.getValue l

parseBoolSolverValue :: Monad m => SExp -> m Bool
parseBoolSolverValue (SAtom "true")  = return True
parseBoolSolverValue (SAtom "false") = return False
parseBoolSolverValue s = fail $ "Could not parse solver value: " ++ show s

parseRealSolverValue :: (Applicative m, Monad m) => SExp -> m Rational
parseRealSolverValue (SAtom v) | Just (r,"") <- readDecimal (Text.unpack v) =
  return r
parseRealSolverValue (SApp ["-", x]) = do
  negate <$> parseRealSolverValue x
parseRealSolverValue (SApp ["/", x , y]) = do
  (/) <$> parseRealSolverValue x
      <*> parseRealSolverValue y
parseRealSolverValue s = fail $ "Could not parse solver value: " ++ show s

parseBvSolverValue :: Monad m => Int -> SExp -> m Integer
parseBvSolverValue _ s
  | (n, _) <- parseBVLitHelper s = return n
  | otherwise = fail $ "Could not parse solver value: " ++ show s

parseBVLitHelper :: SExp -> (Integer, Int)
parseBVLitHelper (SAtom (Text.unpack -> ('#' : 'b' : n_str))) | [(n, "")] <- readBin n_str =
  (n, length n_str)
parseBVLitHelper (SAtom (Text.unpack -> ('#' : 'x' : n_str))) | [(n, "")] <- readHex n_str =
  (n, length n_str * 4)
parseBVLitHelper (SApp ["_", SAtom (Text.unpack -> ('b' : 'v' : n_str)), SAtom (Text.unpack -> w_str)])
  | [(n, "")] <- readDec n_str, [(w, "")] <- readDec w_str = (n, w)
parseBVLitHelper _ = (0, 0)

parseFloatSolverValue :: Monad m => SExp -> m Integer
parseFloatSolverValue (SApp ["fp", sign_s, exponent_s, significant_s])
  | (sign_n, 1) <- parseBVLitHelper sign_s
  , (exponent_n, eb) <- parseBVLitHelper exponent_s
  , 2 <= eb
  , (significant_n, sb) <- parseBVLitHelper significant_s
  , 1 <= sb
  = return $ (((sign_n `shiftL` eb) + exponent_n) `shiftL` sb) + significant_n
parseFloatSolverValue
  s@(SApp ["_", SAtom (Text.unpack -> nm), SAtom (Text.unpack -> eb_s), SAtom (Text.unpack -> sb_s)])

  | [(eb, "")] <- readDec eb_s, [(sb, "")] <- readDec sb_s = case nm of
    "+oo"   -> return $ ones eb `shiftL` (sb - 1)
    "-oo"   -> return $ setBit (ones eb `shiftL` (sb - 1)) (eb + sb - 1)
    "+zero" -> return 0
    "-zero" -> return $ bit (eb + sb - 1)
    "NaN"   -> return $ ones (eb + sb - 1)
    _       -> fail $ "Could not parse float solver value: " ++ show s
parseFloatSolverValue s =
  fail $ "Could not parse float solver value: " ++ show s

ones :: Int -> Integer
ones n = foldl setBit 0 [0..(n - 1)]

parseBvArraySolverValue :: (Monad m,
                            1 <= w,
                            1 <= v)
                        => NatRepr w
                        -> NatRepr v
                        -> SExp
                        -> m (Maybe (GroundArray (Ctx.SingleCtx (BaseBVType w)) (BaseBVType v)))
parseBvArraySolverValue _ v (SApp [SApp ["as", "const", _], c]) = do
  c' <- parseBvSolverValue (widthVal v) c
  return . Just $ ArrayConcrete c' Map.empty
parseBvArraySolverValue w v (SApp ["store", arr, idx, val]) = do
  arr' <- parseBvArraySolverValue w v arr
  case arr' of
    Just (ArrayConcrete base m) -> do
      idx' <- B.BVIndexLit w <$> parseBvSolverValue (widthVal w) idx
      val' <- parseBvSolverValue (widthVal v) val
      return . Just $ ArrayConcrete base (Map.insert (Ctx.empty Ctx.:> idx') val' m)
    _ -> return Nothing
parseBvArraySolverValue _ _ _ = return Nothing

------------------------------------------------------------------------
-- Session

-- | This is an interactive session with an SMT solver
data Session t a = Session
  { sessionWriter   :: !(WriterConn t (Writer a))
  , sessionResponse :: !(Streams.InputStream Text)
  }

-- | Get a value from a solver (must be called after checkSat)
runGetValue :: SMTLib2Tweaks a
            => Session t a
            -> Term
            -> IO SExp
runGetValue s e = do
  writeGetValue (sessionWriter s) [ e ]
  msexp <- try $ Streams.parseFromStream parseSExp (sessionResponse s)
  case msexp of
    Left Streams.ParseException{} -> fail $ "Could not parse solver value."
    Right (SApp [SApp [_, b]]) -> return b
    Right sexp -> fail $ "Could not parse solver value:\n  " ++ show sexp

-- | This function runs a check sat command
runCheckSat :: forall b t a.
               SMTLib2Tweaks b
            => Session t b
            -> (SatResult (GroundEvalFn t, Maybe (ExprRangeBindings t)) () -> IO a)
               -- ^ Function for evaluating model.
               -- The evaluation should be complete before
            -> IO a
runCheckSat s doEval =
  do let w = sessionWriter s
         r = sessionResponse s
     addCommandNoAck w (checkCommand w)
     res <- smtSatResult w r
     case res of
       Unsat x -> doEval (Unsat x)
       Unknown -> doEval Unknown
       Sat _ ->
         do evalFn <- smtExprGroundEvalFn w (smtEvalFuns w r)
            doEval (Sat (evalFn, Nothing))

instance SMTLib2Tweaks a => SMTReadWriter (Writer a) where
  smtEvalFuns w s = smtLibEvalFuns Session { sessionWriter = w
                                           , sessionResponse = s }

  smtSatResult p s =
    do mb <- try (Streams.parseFromStream parseNextWord s)
       case mb of
         Left (SomeException e) ->
            fail $ unlines [ "Could not parse check_sat result."
                           , "*** Exception: " ++ displayException e
                           ]
         Right "unsat" -> return (Unsat ())
         Right "sat" -> return (Sat ())
         Right "unknown" -> return Unknown
         Right res -> throw $ SMTLib2ParseError (checkCommand p) (Text.pack (show res))

  smtUnsatAssumptionsResult p s =
    do mb <- try (Streams.parseFromStream parseSExp s)
       let cmd = getUnsatAssumptionsCommand p
       case mb of
         Right (asNegAtomList -> Just as) -> return as
         Right (SApp [SAtom "error", SString msg]) -> throw (SMTLib2Error cmd msg)
         Right res -> throw (SMTLib2ParseError cmd (Text.pack (show res)))
         Left (SomeException e) -> throw $ SMTLib2ParseError cmd $ Text.pack $
                 unlines [ "Could not parse unsat assumptions result."
                         , "*** Exception: " ++ displayException e
                         ]

  smtUnsatCoreResult p s =
    do mb <- try (Streams.parseFromStream parseSExp s)
       let cmd = getUnsatCoreCommand p
       case mb of
         Right (asAtomList -> Just nms) -> return nms
         Right (SApp [SAtom "error", SString msg]) -> throw (SMTLib2Error cmd msg)
         Right res -> throw (SMTLib2ParseError cmd (Text.pack (show res)))
         Left (SomeException e) -> throw $ SMTLib2ParseError cmd $ Text.pack $
                 unlines [ "Could not parse unsat core result."
                         , "*** Exception: " ++ displayException e
                         ]

data SMTLib2Exception
  = SMTLib2Unsupported SMT2.Command
  | SMTLib2Error SMT2.Command Text
  | SMTLib2ParseError SMT2.Command Text

instance Show SMTLib2Exception where
  show (SMTLib2Unsupported (SMT2.Cmd cmd)) =
     unlines
       [ "unsupported command:"
       , "  " ++ Lazy.unpack (Builder.toLazyText cmd)
       ]
  show (SMTLib2Error (SMT2.Cmd cmd) msg) =
     unlines
       [ "Solver reported an error:"
       , "  " ++ Text.unpack msg
       , "in response to command:"
       , "  " ++ Lazy.unpack (Builder.toLazyText cmd)
       ]
  show (SMTLib2ParseError (SMT2.Cmd cmd) msg) =
     unlines
       [ "Could not parse solver response:"
       , "  " ++ Text.unpack msg
       , "in response to command:"
       , "  " ++ Lazy.unpack (Builder.toLazyText cmd)
       ]

instance Exception SMTLib2Exception

smtAckResult :: Streams.InputStream Text -> AcknowledgementAction t (Writer a)
smtAckResult resp = AckAction $ \_conn cmd ->
  do mb <- try (Streams.parseFromStream parseSExp resp)
     case mb of
       Right (SAtom "success") -> return ()
       Right (SAtom "unsupported") -> throw (SMTLib2Unsupported cmd)
       Right (SApp [SAtom "error", SString msg]) -> throw (SMTLib2Error cmd msg)
       Right res -> throw (SMTLib2ParseError cmd (Text.pack (show res)))
       Left (SomeException e) -> throw $ SMTLib2ParseError cmd $ Text.pack $
               unlines [ "Could not parse acknowledgement result."
                       , "*** Exception: " ++ displayException e
                       ]

smtLibEvalFuns ::
  forall t a. SMTLib2Tweaks a => Session t a -> SMTEvalFunctions (Writer a)
smtLibEvalFuns s = SMTEvalFunctions
                  { smtEvalBool = evalBool
                  , smtEvalBV = evalBV
                  , smtEvalReal = evalReal
                  , smtEvalFloat = evalFloat
                  , smtEvalBvArray = Just (SMTEvalBVArrayWrapper evalBvArray)
                  }
  where
  evalBool tm = parseBoolSolverValue =<< runGetValue s tm
  evalBV w tm = parseBvSolverValue w =<< runGetValue s tm
  evalReal tm = parseRealSolverValue =<< runGetValue s tm
  evalFloat tm = parseFloatSolverValue =<< runGetValue s tm

  evalBvArray :: SMTEvalBVArrayFn (Writer a) w v
  evalBvArray w v tm = parseBvArraySolverValue w v =<< runGetValue s tm


class (SMTLib2Tweaks a, Show a) => SMTLib2GenericSolver a where
  defaultSolverPath :: a -> B.ExprBuilder t st fs -> IO FilePath

  defaultSolverArgs :: a -> [String]

  defaultFeatures :: a -> ProblemFeatures

  setDefaultLogicAndOptions :: WriterConn t (Writer a) -> IO()

  newDefaultWriter
    :: a ->
       AcknowledgementAction t (Writer a) ->
       ProblemFeatures ->
       B.ExprBuilder t st fs ->
       Streams.OutputStream Text ->
       IO (WriterConn t (Writer a))
  newDefaultWriter solver ack feats sym h =
    newWriter solver h ack (show solver) True feats True
      =<< B.getSymbolVarBimap sym

  -- | Run the solver in a session.
  withSolver
    :: a
    -> AcknowledgementAction t (Writer a)
    -> ProblemFeatures
    -> B.ExprBuilder t st fs
    -> FilePath
      -- ^ Path to solver executable
    -> LogData
    -> (Session t a -> IO b)
      -- ^ Action to run
    -> IO b
  withSolver solver ack feats sym path logData action =
    withProcessHandles path (defaultSolverArgs solver) Nothing $
      \(in_h, out_h, err_h, ph) -> do

        (in_stream, out_stream, err_reader) <-
          demuxProcessHandles in_h out_h err_h
            (fmap (\x -> ("; ", x)) $ logHandle logData)

        writer <- newDefaultWriter solver ack feats sym in_stream
        let s = Session
              { sessionWriter   = writer
              , sessionResponse = out_stream
              }

        -- Set solver logic and solver-specific options
        setDefaultLogicAndOptions writer

        -- Run action with session.
        r <- action s
        -- Tell solver to exit
        writeExit writer

        ec <- Process.waitForProcess ph
        stopHandleReader err_reader
        case ec of
          Exit.ExitSuccess -> return r
          Exit.ExitFailure exit_code -> fail $
            show solver ++ " exited with unexpected code: " ++ show exit_code

  runSolverInOverride
    :: a
    -> AcknowledgementAction t (Writer a)
    -> ProblemFeatures
    -> B.ExprBuilder t st fs
    -> LogData
    -> [B.BoolExpr t]
    -> (SatResult (GroundEvalFn t, Maybe (ExprRangeBindings t)) () -> IO b)
    -> IO b
  runSolverInOverride solver ack feats sym logData predicates cont = do
    I.logSolverEvent sym
      I.SolverStartSATQuery
        { I.satQuerySolverName = show solver
        , I.satQueryReason     = logReason logData
        }
    path <- defaultSolverPath solver sym
    withSolver solver ack feats sym path (logData{logVerbosity=2}) $ \session -> do
      -- Assume the predicates hold.
      forM_ predicates (SMTWriter.assume (sessionWriter session))
      -- Run check SAT and get the model back.
      runCheckSat session $ \result -> do
        I.logSolverEvent sym
          I.SolverEndSATQuery
            { I.satQueryResult = forgetModelAndCore result
            , I.satQueryError  = Nothing
            }
        cont result

-- | A default method for writing SMTLib2 problems without any
--   solver-specific tweaks.
writeDefaultSMT2 :: SMTLib2Tweaks a
                 => a
                 -> AcknowledgementAction t (Writer a)
                 -> String
                    -- ^ Name of solver for reporting.
                 -> ProblemFeatures
                    -- ^ Features supported by solver
                 -> B.ExprBuilder t st fs
                 -> IO.Handle
                 -> [B.BoolExpr t]
                 -> IO ()
writeDefaultSMT2 a ack nm feat sym h ps = do
  bindings <- B.getSymbolVarBimap sym
<<<<<<< HEAD
  c <- newWriter a h nm True feat True bindings
  setProduceModels c True
  SMTWriter.assume c p
=======
  str <- Streams.encodeUtf8 =<< Streams.handleToOutputStream h
  c <- newWriter a str ack nm True feat True bindings
  setOption c (SMT2.produceModels True)
  forM_ ps (SMTWriter.assume c)
>>>>>>> 70587094
  writeCheckSat c
  writeExit c

startSolver
  :: SMTLib2GenericSolver a
  => a
  -> (Streams.InputStream Text -> AcknowledgementAction t (Writer a))
        -- ^ Action for acknowledging command responses
  -> (WriterConn t (Writer a) -> IO ()) -- ^ Action for setting start-up-time options and logic
  -> ProblemFeatures
  -> Maybe IO.Handle
  -> B.ExprBuilder t st fs
  -> IO (SolverProcess t (Writer a))
startSolver solver ack setup feats auxOutput sym = do
  path <- defaultSolverPath solver sym
  solver_process <- Process.createProcess $
    (Process.proc path (defaultSolverArgs solver))
      { Process.std_in       = Process.CreatePipe
      , Process.std_out      = Process.CreatePipe
      , Process.std_err      = Process.CreatePipe
      , Process.create_group = True
      , Process.cwd          = Nothing
      }
  (in_h, out_h, err_h, ph) <- case solver_process of
    (Just in_h, Just out_h, Just err_h, ph) -> return (in_h, out_h, err_h, ph)
    _ -> fail "Internal error in startSolver: Failed to create handle."

  (in_stream, out_stream, err_reader) <-
     demuxProcessHandles in_h out_h err_h
       (fmap (\x -> ("; ", x)) auxOutput)

  -- Create writer
  writer <- newDefaultWriter solver (ack out_stream) feats sym in_stream

  -- Set solver logic and solver-specific options
  setup writer

  earlyUnsatRef <- newIORef Nothing

  return $! SolverProcess
    { solverConn     = writer
    , solverStdin    = in_stream
    , solverStderr   = err_reader
    , solverHandle   = ph
    , solverResponse = out_stream
    , solverEvalFuns = smtEvalFuns writer out_stream
    , solverLogFn    = I.logSolverEvent sym
    , solverName     = show solver
    , solverEarlyUnsat = earlyUnsatRef
    }

shutdownSolver
  :: SMTLib2GenericSolver a => a -> SolverProcess t (Writer a) -> IO (Exit.ExitCode, Lazy.Text)
shutdownSolver _solver p = do
  -- Tell solver to exit
  writeExit (solverConn p)
  txt <- readAllLines (solverStderr p)
  ec <- Process.waitForProcess (solverHandle p)
  stopHandleReader (solverStderr p)
  return (ec,txt)<|MERGE_RESOLUTION|>--- conflicted
+++ resolved
@@ -56,17 +56,6 @@
   , arrayConst
   , What4.Protocol.SMTLib2.arraySelect
   , arrayStore
-<<<<<<< HEAD
-=======
-    -- * Option
-  , SMT2.Option(..)
-  , SMT2.produceModels
-  , SMT2.produceUnsatCores
-  , SMT2.produceUnsatAssumptions
-  , SMT2.printSuccess
-  , SMT2.ppDecimal
-  , setOption
->>>>>>> 70587094
     -- * Solvers and External interface
   , Session(..)
   , SMTLib2GenericSolver(..)
@@ -479,17 +468,11 @@
   resetCommand _ = SMT2.resetAssertions
 
   checkCommand _ = SMT2.checkSat
-<<<<<<< HEAD
-  setOptCommand _ = SMT2.setOption
-=======
   checkWithAssumptionsCommand _ = SMT2.checkSatWithAssumptions
 
   getUnsatAssumptionsCommand _ = SMT2.getUnsatAssumptions
   getUnsatCoreCommand _ = SMT2.getUnsatCore
-
-  setOptCommand _ x y = SMT2.setOption (SMT2.Option opt)
-    where opt = Builder.fromText x <> Builder.fromText " " <> y
->>>>>>> 70587094
+  setOptCommand _ = SMT2.setOption
 
   declareCommand _proxy v argTypes retType =
     SMT2.declareFun v (toListFC (asSMT2Type @a) argTypes) (asSMT2Type @a retType)
@@ -862,16 +845,10 @@
                  -> IO ()
 writeDefaultSMT2 a ack nm feat sym h ps = do
   bindings <- B.getSymbolVarBimap sym
-<<<<<<< HEAD
-  c <- newWriter a h nm True feat True bindings
-  setProduceModels c True
-  SMTWriter.assume c p
-=======
   str <- Streams.encodeUtf8 =<< Streams.handleToOutputStream h
   c <- newWriter a str ack nm True feat True bindings
-  setOption c (SMT2.produceModels True)
+  setProduceModels c True
   forM_ ps (SMTWriter.assume c)
->>>>>>> 70587094
   writeCheckSat c
   writeExit c
 
