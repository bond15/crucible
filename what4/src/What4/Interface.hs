{-|
Module           : What4.Interface
Copyright        : (c) Galois, Inc 2014-2018
License          : BSD3
Maintainer       : Joe Hendrix <jhendrix@galois.com>

Defines interface between the simulator and terms that are sent to the
SAT or SMT solver.  The simulator can use a richer set of types, but the
symbolic values must be representable by types supported by this interface.

A solver backend is defined in terms of a type parameter @sym@, which
is the type that tracks whatever state or context is needed by that
particular backend. To instantiate the solver interface, one must
provide several type family definitions and class instances for @sym@:

  [@type 'SymExpr' sym :: 'BaseType' -> *@]
  Type of symbolic expressions.

  [@type 'BoundVar' sym :: 'BaseType' -> *@]
  Representation of bound variables in symbolic expressions.

  [@type 'SymFn' sym :: Ctx BaseType -> BaseType -> *@]
  Representation of symbolic functions.

  [@instance 'IsExprBuilder' sym@]
  Functions for building expressions of various types.

  [@instance 'IsSymExprBuilder' sym@]
  Functions for building expressions with bound variables and quantifiers.

  [@instance 'IsExpr' ('SymExpr' sym)@]
  Recognizers for various kinds of literal expressions.

  [@instance 'OrdF' ('SymExpr' sym)@]

  [@instance 'TestEquality' ('SymExpr' sym)@]

  [@instance 'HashableF' ('SymExpr' sym)@]

The canonical implementation of these interface classes is found in "What4.Expr.Builder".
-}
{-# LANGUAGE ConstraintKinds #-}
{-# LANGUAGE DataKinds #-}
{-# LANGUAGE DeriveTraversable #-}
{-# LANGUAGE DeriveFoldable #-}
{-# LANGUAGE DeriveFunctor #-}
{-# LANGUAGE DeriveGeneric #-}
{-# LANGUAGE DoAndIfThenElse #-}
{-# LANGUAGE FlexibleContexts #-}
{-# LANGUAGE FlexibleInstances #-}
{-# LANGUAGE GADTs #-}
{-# LANGUAGE LambdaCase #-}
{-# LANGUAGE MultiParamTypeClasses #-}
{-# LANGUAGE PatternGuards #-}
{-# LANGUAGE PolyKinds #-}
{-# LANGUAGE RankNTypes #-}
{-# LANGUAGE ScopedTypeVariables #-}
{-# LANGUAGE TypeFamilies #-}
{-# LANGUAGE TypeOperators #-}
module What4.Interface
  ( -- * Interface classes
    -- ** Type Families
    SymExpr
  , BoundVar
  , SymFn
    -- ** Expression recognizers
  , IsExpr(..)
  , IsSymFn(..)
    -- ** IsExprBuilder
  , IsExprBuilder(..)
  , IsSymExprBuilder(..)
    -- ** Floating-point rounding modes
  , RoundingMode(..)

    -- * Type Aliases
  , Pred
  , SymNat
  , SymInteger
  , SymReal
  , SymFloat
  , SymString
  , SymCplx
  , SymStruct
  , SymBV
  , SymArray

    -- * Array utility types
  , IndexLit(..)
  , indexLit
  , ArrayResultWrapper(..)

    -- * Concrete values
  , asConcrete
  , concreteToSym
  , baseIsConcrete
  , baseDefaultValue
  , realExprAsInteger
  , rationalAsInteger
  , cplxExprAsRational
  , cplxExprAsInteger

    -- * SymEncoder
  , SymEncoder(..)

    -- * Utilitity combinators
    -- ** Boolean operations
  , backendPred
  , andAllOf
  , orOneOf
  , itePredM
  , iteM
  , predToReal

    -- ** Complex number operations
  , cplxDiv
  , cplxLog
  , cplxLogBase
  , mkRational
  , mkReal
  , isNonZero
  , isReal

    -- ** Indexing
  , muxIntegerRange

    -- * Reexports
  , module Data.Parameterized.NatRepr
  , What4.Symbol.SolverSymbol
  , What4.Symbol.userSymbol
  ) where

import           Control.Exception (assert)
import           Control.Lens
import           Control.Monad
import           Control.Monad.IO.Class
import           Data.Foldable
import           Data.Hashable
import qualified Data.Map as Map
import           Data.Parameterized.Classes
import qualified Data.Parameterized.Context as Ctx
import           Data.Parameterized.Ctx
import           Data.Parameterized.NatRepr
import           Data.Parameterized.TraversableFC
import           Data.Ratio
import           Data.Scientific (Scientific)
import           Data.Text (Text)
import           GHC.Generics (Generic)
import           Numeric.Natural
import           Text.PrettyPrint.ANSI.Leijen (Doc)

import           What4.BaseTypes
import           What4.Config
import           What4.ProgramLoc
import           What4.Concrete
import           What4.Symbol
import           What4.Utils.Arithmetic
import           What4.Utils.Complex
import qualified What4.Utils.Hashable as Hash

------------------------------------------------------------------------
-- SymExpr names

type Pred sym = SymExpr sym BaseBoolType

-- | Symbolic natural numbers.
type SymNat sym = SymExpr sym BaseNatType

-- | Symbolic integers.
type SymInteger sym = SymExpr sym BaseIntegerType

-- | Symbolic real numbers.
type SymReal sym = SymExpr sym BaseRealType

-- | Symbolic floating point numbers.
type SymFloat sym fpp = SymExpr sym (BaseFloatType fpp)

-- | Symbolic complex numbers.
type SymCplx sym = SymExpr sym BaseComplexType

-- | Symbolic structures.
type SymStruct sym flds = SymExpr sym (BaseStructType flds)

-- | Symbolic arrays.
type SymArray sym idx b = SymExpr sym (BaseArrayType idx b)

-- | Symbolic bitvectors.
type SymBV sym n = SymExpr sym (BaseBVType n)

-- | Symbolic strings.
type SymString sym = SymExpr sym BaseStringType

------------------------------------------------------------------------
-- Type families for the interface.

-- | The class for expressions.
type family SymExpr (sym :: *) :: BaseType -> *

------------------------------------------------------------------------
-- | Type of bound variable associated with symbolic state.
--
-- This type is used by some methods in class 'IsSymExprBuilder'.
type family BoundVar (sym :: *) :: BaseType -> *

------------------------------------------------------------------------
-- IsBoolSolver

-- | Perform an ite on a predicate lazily.
itePredM :: (IsExpr (SymExpr sym), IsExprBuilder sym, MonadIO m)
         => sym
         -> Pred sym
         -> m (Pred sym)
         -> m (Pred sym)
         -> m (Pred sym)
itePredM sym c mx my =
  case asConstantPred c of
    Just True -> mx
    Just False -> my
    Nothing -> do
      x <- mx
      y <- my
      liftIO $ itePred sym c x y

------------------------------------------------------------------------
-- IsExpr

-- | This class provides operations for recognizing when symbolic expressions
--   represent concrete values, extracting the type from an expression,
--   and for providing pretty-printed representations of an expression.
class IsExpr e where
  -- | Evaluate if predicate is constant.
  asConstantPred :: e BaseBoolType -> Maybe Bool
  asConstantPred _ = Nothing

  -- | Return nat if this is a constant natural number.
  asNat :: e BaseNatType -> Maybe Natural
  asNat _ = Nothing

  -- | Return integer if this is a constant integer.
  asInteger :: e BaseIntegerType -> Maybe Integer
  asInteger _ = Nothing

  -- | Return rational if this is a constant value.
  asRational :: e BaseRealType -> Maybe Rational
  asRational _ = Nothing

  -- | Return complex if this is a constant value.
  asComplex :: e BaseComplexType -> Maybe (Complex Rational)
  asComplex _ = Nothing

  -- | Return the unsigned value if this is a constant bitvector.
  asUnsignedBV :: e (BaseBVType w) -> Maybe Integer
  asUnsignedBV _ = Nothing

  -- | Return the signed value if this is a constant bitvector.
  asSignedBV   :: (1 <= w) => e (BaseBVType w) -> Maybe Integer
  asSignedBV _ = Nothing

  -- | Return the string value if this is a constant string
  asString :: e BaseStringType -> Maybe Text
  asString _ = Nothing

  -- | Return the unique element value if this is a constant array,
  --   such as one made with 'constantArray'.
  asConstantArray :: e (BaseArrayType idx bt) -> Maybe (e bt)
  asConstantArray _ = Nothing

  -- | Return the struct fields if this is a concrete struct.
  asStruct :: e (BaseStructType flds) -> Maybe (Ctx.Assignment e flds)
  asStruct _ = Nothing

  -- | Get type of expression.
  exprType :: e tp -> BaseTypeRepr tp

  -- | Get the width of a bitvector
  bvWidth      :: e (BaseBVType w) -> NatRepr w
  bvWidth e =
    case exprType e of
      BaseBVRepr w -> w

  -- | Print a sym expression for debugging or display purposes.
  printSymExpr :: e tp -> Doc

------------------------------------------------------------------------
-- IndexLit

-- | This represents a concrete index value, and is used for creating
-- arrays.
data IndexLit idx where
  NatIndexLit :: !Natural -> IndexLit BaseNatType
  BVIndexLit :: (1 <= w) => !(NatRepr w) -> !Integer ->  IndexLit (BaseBVType w)

instance Eq (IndexLit tp) where
  x == y = isJust (testEquality x y)

instance TestEquality IndexLit where
  testEquality (NatIndexLit x) (NatIndexLit y) =
    if x == y then
     Just Refl
     else
     Nothing
  testEquality (BVIndexLit wx x) (BVIndexLit wy y) = do
    Refl <- testEquality wx wy
    if x == y then Just Refl else Nothing
  testEquality _ _ =
    Nothing

instance OrdF IndexLit where
  compareF (NatIndexLit x) (NatIndexLit y) = fromOrdering (compare x y)
  compareF NatIndexLit{} _ = LTF
  compareF _ NatIndexLit{} = GTF
  compareF (BVIndexLit wx x) (BVIndexLit wy y) =
    case compareF wx wy of
      LTF -> LTF
      GTF -> GTF
      EQF -> fromOrdering (compare x y)

instance Hashable (IndexLit tp) where
  hashWithSalt = hashIndexLit
  {-# INLINE hashWithSalt #-}


hashIndexLit :: Int -> IndexLit idx -> Int
s `hashIndexLit` (NatIndexLit i) =
    s `hashWithSalt` (0::Int)
      `hashWithSalt` i
s `hashIndexLit` (BVIndexLit w i) =
    s `hashWithSalt` (1::Int)
      `hashWithSalt` w
      `hashWithSalt` i

instance HashableF IndexLit where
  hashWithSaltF = hashIndexLit

instance Show (IndexLit tp) where
  showsPrec p (NatIndexLit i) s = showsPrec p i s
  showsPrec p (BVIndexLit w i) s = showsPrec p i ("::[" ++ shows w (']' : s))

instance ShowF IndexLit

newtype ArrayResultWrapper f idx tp =
  ArrayResultWrapper { unwrapArrayResult :: f (BaseArrayType idx tp) }

instance TestEquality f => TestEquality (ArrayResultWrapper f idx) where
  testEquality (ArrayResultWrapper x) (ArrayResultWrapper y) = do
    Refl <- testEquality x y
    return Refl

instance HashableF e => HashableF (ArrayResultWrapper e idx) where
  hashWithSaltF s (ArrayResultWrapper v) = hashWithSaltF s v


------------------------------------------------------------------------
-- IsExprBuilder

-- | This class allows the simulator to build symbolic expressions.
--
-- Methods of this class refer to type families @'SymExpr' sym@
-- and @'SymFn' sym@.
--
-- Note: Some methods in this class represent operations that are
-- partial functions on their domain (e.g., division by 0).
-- Such functions will have documentation strings indicating that they
-- are undefined under some conditions.
--
-- The behavior of these functions is generally to throw an error
-- if it is concretely obvious that the function results in an undefined
-- value; but otherwise they will silently produce an unspecified value
-- of the expected type.
class (IsExpr (SymExpr sym), HashableF (SymExpr sym)) => IsExprBuilder sym where

  -- | Retrieve the configuration object corresponding to this solver interface.
  getConfiguration :: sym -> Config

  ----------------------------------------------------------------------
  -- Program location operations

  -- | Get current location of program for term creation purposes.
  getCurrentProgramLoc :: sym -> IO ProgramLoc

  -- | Set current location of program for term creation purposes.
  setCurrentProgramLoc :: sym -> ProgramLoc -> IO ()

  -- | Return true if two expressions are equal. The default
  -- implementation dispatches 'eqPred', 'bvEq', 'natEq', 'intEq',
  -- 'realEq', 'cplxEq', 'structEq', or 'arrayEq', depending on the
  -- type.
  isEq :: sym -> SymExpr sym tp -> SymExpr sym tp -> IO (Pred sym)
  isEq sym x y =
    case exprType x of
      BaseBoolRepr     -> eqPred sym x y
      BaseBVRepr{}     -> bvEq sym x y
      BaseNatRepr      -> natEq sym x y
      BaseIntegerRepr  -> intEq sym x y
      BaseRealRepr     -> realEq sym x y
      BaseFloatRepr{}  -> floatEq sym x y
      BaseComplexRepr  -> cplxEq sym x y
      BaseStringRepr   -> stringEq sym x y
      BaseStructRepr{} -> structEq sym x y
      BaseArrayRepr{}  -> arrayEq sym x y

  -- | Take the if-then-else of two expressions. The default
  -- implementation dispatches 'itePred', 'bvIte', 'natIte', 'intIte',
  -- 'realIte', 'cplxIte', 'structIte', or 'arrayIte', depending on
  -- the type.
  baseTypeIte :: sym
              -> Pred sym
              -> SymExpr sym tp
              -> SymExpr sym tp
              -> IO (SymExpr sym tp)
  baseTypeIte sym c x y =
    case exprType x of
      BaseBoolRepr     -> itePred   sym c x y
      BaseBVRepr{}     -> bvIte     sym c x y
      BaseNatRepr      -> natIte    sym c x y
      BaseIntegerRepr  -> intIte    sym c x y
      BaseRealRepr     -> realIte   sym c x y
      BaseFloatRepr{}  -> floatIte  sym c x y
      BaseStringRepr   -> stringIte sym c x y
      BaseComplexRepr  -> cplxIte   sym c x y
      BaseStructRepr{} -> structIte sym c x y
      BaseArrayRepr{}  -> arrayIte  sym c x y

  ----------------------------------------------------------------------
  -- Boolean operations.

  -- | Constant true predicate
  truePred  :: sym -> Pred sym

  -- | Constant false predicate
  falsePred :: sym -> Pred sym

  -- | Boolean negation
  notPred :: sym -> Pred sym -> IO (Pred sym)

  -- | Boolean conjunction
  andPred :: sym -> Pred sym -> Pred sym -> IO (Pred sym)

  -- | Boolean disjunction
  orPred  :: sym -> Pred sym -> Pred sym -> IO (Pred sym)
  orPred sym x y = do
    xn <- notPred sym x
    yn <- notPred sym y
    notPred sym =<< andPred sym xn yn

  -- | Boolean implication
  impliesPred :: sym -> Pred sym -> Pred sym -> IO (Pred sym)
  impliesPred sym x y = do
    nx <- notPred sym x
    orPred sym y nx

  -- | Exclusive-or operation
  xorPred :: sym -> Pred sym -> Pred sym -> IO (Pred sym)

  -- | Equality of boolean values
  eqPred  :: sym -> Pred sym -> Pred sym -> IO (Pred sym)
  eqPred sym x y = notPred sym =<< xorPred sym x y

  -- | If-then-else on a predicate.
  itePred :: sym -> Pred sym -> Pred sym -> Pred sym -> IO (Pred sym)

  ----------------------------------------------------------------------
  -- Nat operations.

  -- | A natural number literal.
  natLit :: sym -> Natural -> IO (SymNat sym)

  -- | Add two natural numbers.
  natAdd :: sym -> SymNat sym -> SymNat sym -> IO (SymNat sym)

  -- | Subtract one number from another.
  --
  -- The result is undefined if this would result in a negative number.
  natSub :: sym -> SymNat sym -> SymNat sym -> IO (SymNat sym)

  -- | Multiply one number by another.
  natMul :: sym -> SymNat sym -> SymNat sym -> IO (SymNat sym)

  -- | @'natDiv' sym x y@ performs division on naturals.
  --
  -- The result is undefined if @y@ equals @0@.
  --
  -- 'natDiv' and 'natMod' satisfy the property that given
  --
  -- @
  --   d <- natDiv sym x y
  --   m <- natMod sym x y
  -- @
  --
  --  and @y > 0@, we have that @y * d + m = x@ and @m < y@.
  natDiv :: sym -> SymNat sym -> SymNat sym -> IO (SymNat sym)

  -- | @'natMod' sym x y@ returns @x@ mod @y@.
  --
  -- See 'natDiv' for a description of the properties the return
  -- value is expected to satisfy.
  natMod :: sym -> SymNat sym -> SymNat sym -> IO (SymNat sym)
  natMod sym x y = do
    xi <- natToInteger sym x
    yi <- natToInteger sym y
    intMod sym xi yi

  -- | If-then-else applied to natural numbers.
  natIte :: sym -> Pred sym -> SymNat sym -> SymNat sym -> IO (SymNat sym)

  -- | Equality predicate for natural numbers.
  natEq :: sym -> SymNat sym -> SymNat sym -> IO (Pred sym)

  -- | @'natLe' sym x y@ returns @true@ if @x <= y@.
  natLe :: sym -> SymNat sym -> SymNat sym -> IO (Pred sym)

  -- | @'natLt' sym x y@ returns @true@ if @x < y@.
  natLt :: sym -> SymNat sym -> SymNat sym -> IO (Pred sym)
  natLt sym x y = notPred sym =<< natLe sym y x

  ----------------------------------------------------------------------
  -- Integer operations

  -- | Create an integer literal.
  intLit :: sym -> Integer -> IO (SymInteger sym)

  -- | Negate an integer.
  intNeg :: sym -> SymInteger sym -> IO (SymInteger sym)

  -- | Add two integers.
  intAdd :: sym -> SymInteger sym -> SymInteger sym -> IO (SymInteger sym)

  -- | Subtract one integer from another.
  intSub :: sym -> SymInteger sym -> SymInteger sym -> IO (SymInteger sym)
  intSub sym x y = intAdd sym x =<< intNeg sym y

  -- | Multiply one integer by another.
  intMul :: sym -> SymInteger sym -> SymInteger sym -> IO (SymInteger sym)

  -- | If-then-else applied to integers.
  intIte :: sym -> Pred sym -> SymInteger sym -> SymInteger sym -> IO (SymInteger sym)

  -- | Integer equality.
  intEq  :: sym -> SymInteger sym -> SymInteger sym -> IO (Pred sym)

  -- | Integer less-than-or-equal.
  intLe  :: sym -> SymInteger sym -> SymInteger sym -> IO (Pred sym)

  -- | Integer less-than.
  intLt  :: sym -> SymInteger sym -> SymInteger sym -> IO (Pred sym)
  intLt sym x y = notPred sym =<< intLe sym y x

  -- | Compute the absolute value of an integer.  The result is the unique
  --   natural number with the same magnitude as the input integer.
  intAbs :: sym -> SymInteger sym -> IO (SymNat sym)

  -- | @intDiv x y@ computes the integer division of @x@ by @y@.  This division is
  --   interpreted the same way as the SMT-Lib integer theory, which states that
  --   @div@ and @mod@ are the unique Eucledian division operations satisfying the
  --   following for all @y /= 0@:
  --
  --   * @x * (div x y) + (mod x y) == x@
  --   * @ 0 <= mod x y < abs y@
  --
  --   The value of @intDiv x y@ is undefined when @y = 0@.
  --
  --   Integer division requires nonlinear support whenever the divisor is
  --   not a constant.
  --
  --   Note: @div x y@ is @floor (x/y)@ when @y@ is positive
  --   (regardless of sign of @x@) and @ceiling (x/y)@ when @y@ is
  --   negative.  This is neither of the more common "round toward
  --   zero" nor "round toward -inf" definitions.
  --
  --   Some useful theorems that are true of this division/modulus pair:
  --    * @mod x y == mod x (- y) == mod x (abs y)@
  --    * @div x (-y) == -(div x y)@
  intDiv :: sym -> SymInteger sym -> SymInteger sym -> IO (SymInteger sym)

  -- | @intMod x y@ computes the integer modulus of @x@ by @y@.  See 'intDiv' for
  --   more details.
  --
  --   The value of @intMod x y@ is undefined when @y = 0@.
  --
  --   Integer modulus requires nonlinear support whenever the divisor is
  --   not a constant.
  intMod :: sym -> SymInteger sym -> SymInteger sym -> IO (SymNat sym)

  -- | @intDivisible x k@ is true whenever @x@ is an integer divisible
  --   by the known natural number @k@.  In other words `divisible x k`
  --   holds if there exists an integer `z` such that `x = k*z`.
  intDivisible :: sym -> SymInteger sym -> Natural -> IO (Pred sym)

  ----------------------------------------------------------------------
  -- Bitvector operations

  -- | Create a bitvector with the given width and value.
  bvLit :: (1 <= w) => sym -> NatRepr w -> Integer -> IO (SymBV sym w)

  -- | Concatenate two bitvectors.
  bvConcat :: (1 <= u, 1 <= v)
           => sym
           -> SymBV sym u  -- ^ most significant bits
           -> SymBV sym v  -- ^ least significant bits
           -> IO (SymBV sym (u+v))

  -- | Select a subsequence from a bitvector.
  bvSelect :: (1 <= n, idx + n <= w)
           => sym
           -> NatRepr idx  -- ^ Starting index, from 0 as least significant bit
           -> NatRepr n    -- ^ Number of bits to take
           -> SymBV sym w  -- ^ Bitvector to select from
           -> IO (SymBV sym n)

  -- | 2's complement negation.
  bvNeg :: (1 <= w)
        => sym
        -> SymBV sym w
        -> IO (SymBV sym w)

  -- | Add two bitvectors.
  bvAdd :: (1 <= w)
        => sym
        -> SymBV sym w
        -> SymBV sym w
        -> IO (SymBV sym w)

  -- | Subtract one bitvector from another.
  bvSub :: (1 <= w)
        => sym
        -> SymBV sym w
        -> SymBV sym w
        -> IO (SymBV sym w)
  bvSub sym x y = bvAdd sym x =<< bvNeg sym y

  -- | Multiply one bitvector by another.
  bvMul :: (1 <= w)
        => sym
        -> SymBV sym w
        -> SymBV sym w
        -> IO (SymBV sym w)

  -- | Unsigned bitvector division.
  --
  --   The result of @bvUdiv x y@ is undefined when @y@ is zero,
  --   but is otherwise equal to @floor( x / y )@.
  bvUdiv :: (1 <= w)
         => sym
         -> SymBV sym w
         -> SymBV sym w
         -> IO (SymBV sym w)

  -- | Unsigned bitvector remainder.
  --
  --   The result of @bvUrem x y@ is undefined when @y@ is zero,
  --   but is otherwise equal to @x - (bvUdiv x y) * y@.
  bvUrem :: (1 <= w)
         => sym
         -> SymBV sym w
         -> SymBV sym w
         -> IO (SymBV sym w)

  -- | Signed bitvector division.  The result is truncated to zero.
  --
  --   The result of @bvSdiv x y@ is undefined when @y@ is zero,
  --   but is equal to @floor(x/y)@ when @x@ and @y@ have the same sign,
  --   and equal to @ceiling(x/y)@ when @x@ and @y@ have opposite signs.
  --
  --   NOTE! However, that there is a corner case when dividing @MIN_INT@ by
  --   @-1@, in which case an overflow condition occurs, and the result is instead
  --   @MIN_INT@.
  bvSdiv :: (1 <= w)
         => sym
         -> SymBV sym w
         -> SymBV sym w
         -> IO (SymBV sym w)

  -- | Signed bitvector remainder.
  --
  --   The result of @bvSrem x y@ is undefined when @y@ is zero, but is
  --   otherwise equal to @x - (bvSdiv x y) * y@.
  bvSrem :: (1 <= w)
         => sym
         -> SymBV sym w
         -> SymBV sym w
         -> IO (SymBV sym w)

  -- | Returns true if the corresponding bit in the bitvector is set.
  testBitBV :: (1 <= w)
            => sym
            -> Integer -- ^ Index of bit (0 is the least significant bit)
            -> SymBV sym w
            -> IO (Pred sym)

  -- | Return true if bitvector is negative.
  bvIsNeg :: (1 <= w) => sym -> SymBV sym w -> IO (Pred sym)
  bvIsNeg sym x = bvSlt sym x =<< bvLit sym (bvWidth x) 0

  -- | If-then-else applied to bitvectors.
  bvIte :: (1 <= w)
        => sym
        -> Pred sym
        -> SymBV sym w
        -> SymBV sym w
        -> IO (SymBV sym w)

  -- | Return true if bitvectors are equal.
  bvEq  :: (1 <= w)
        => sym
        -> SymBV sym w
        -> SymBV sym w
        -> IO (Pred sym)

  -- | Return true if bitvectors are distinct.
  bvNe  :: (1 <= w)
        => sym
        -> SymBV sym w
        -> SymBV sym w
        -> IO (Pred sym)
  bvNe sym x y = notPred sym =<< bvEq sym x y

  -- | Unsigned less-than.
  bvUlt  :: (1 <= w)
         => sym
         -> SymBV sym w
         -> SymBV sym w
         -> IO (Pred sym)

  -- | Unsigned less-than-or-equal.
  bvUle  :: (1 <= w)
         => sym
         -> SymBV sym w
         -> SymBV sym w
         -> IO (Pred sym)
  bvUle sym x y = notPred sym =<< bvUlt sym y x

  -- | Unsigned greater-than-or-equal.
  bvUge :: (1 <= w) => sym -> SymBV sym w -> SymBV sym w -> IO (Pred sym)
  bvUge sym x y = bvUle sym y x

  -- | Unsigned greater-than.
  bvUgt :: (1 <= w) => sym -> SymBV sym w -> SymBV sym w -> IO (Pred sym)
  bvUgt sym x y = bvUlt sym y x

  -- | Signed less-than.
  bvSlt :: (1 <= w) => sym -> SymBV sym w -> SymBV sym w -> IO (Pred sym)

  -- | Signed greater-than.
  bvSgt :: (1 <= w) => sym -> SymBV sym w -> SymBV sym w -> IO (Pred sym)
  bvSgt sym x y = bvSlt sym y x

  -- | Signed less-than-or-equal.
  bvSle :: (1 <= w) => sym -> SymBV sym w -> SymBV sym w -> IO (Pred sym)
  bvSle sym x y = notPred sym =<< bvSlt sym y x

  -- | Signed greater-than-or-equal.
  bvSge :: (1 <= w) => sym -> SymBV sym w -> SymBV sym w -> IO (Pred sym)
  bvSge sym x y = notPred sym =<< bvSlt sym x y

  -- | returns true if the given bitvector is non-zero.
  bvIsNonzero :: (1 <= w) => sym -> SymBV sym w -> IO (Pred sym)
  bvIsNonzero sym x = do
     let w = bvWidth x
     zro <- bvLit sym w 0
     notPred sym  =<< bvEq sym x zro

  -- | Left shift.
  bvShl :: (1 <= w) => sym ->
                       SymBV sym w {- ^ Shift this -} ->
                       SymBV sym w {- ^ Amount to shift by -} ->
                       IO (SymBV sym w)

  -- | Logical right shift.
  bvLshr :: (1 <= w) => sym ->
                        SymBV sym w {- ^ Shift this -} ->
                        SymBV sym w {- ^ Amount to shift by -} ->
                        IO (SymBV sym w)

  -- | Arithmetic right shift.
  bvAshr :: (1 <= w) => sym ->
                        SymBV sym w {- ^ Shift this -} ->
                        SymBV sym w {- ^ Amount to shift by -} ->
                        IO (SymBV sym w)

  -- | Zero-extend a bitvector.
  bvZext :: (1 <= u, u+1 <= r) => sym -> NatRepr r -> SymBV sym u -> IO (SymBV sym r)

  -- | Sign-extend a bitvector.
  bvSext :: (1 <= u, u+1 <= r) => sym -> NatRepr r -> SymBV sym u -> IO (SymBV sym r)

  -- | Truncate a bitvector.
  bvTrunc :: (1 <= r, r+1 <= w) -- Assert result is less than input.
          => sym
          -> NatRepr r
          -> SymBV sym w
          -> IO (SymBV sym r)

  -- | Bitwise logical and.
  bvAndBits :: (1 <= w)
            => sym
            -> SymBV sym w
            -> SymBV sym w
            -> IO (SymBV sym w)

  -- | Bitwise logical or.
  bvOrBits  :: (1 <= w)
            => sym
            -> SymBV sym w
            -> SymBV sym w
            -> IO (SymBV sym w)

  -- | Bitwise logical exclusive or.
  bvXorBits :: (1 <= w)
            => sym
            -> SymBV sym w
            -> SymBV sym w
            -> IO (SymBV sym w)

  -- | Bitwise complement.
  bvNotBits :: (1 <= w) => sym -> SymBV sym w -> IO (SymBV sym w)

  -- | @bvSet sym v i p@ returns a bitvector @v'@ where bit @i@ of @v'@ is set to
  -- @p@, and the bits at the other indices are the same as in @v@.
  bvSet :: forall w
         . (1 <= w)
        => sym         -- ^ Symbolic interface
        -> SymBV sym w -- ^ Bitvector to updaate
        -> Integer     -- ^ 0-based index to set
        -> Pred sym    -- ^ Predicate to set.
        -> IO (SymBV sym w)
  bvSet sym v i p = assert (0 <= i && i < natValue (bvWidth v)) $ do
    let setCase :: IO (SymBV sym w)
        setCase = do
          bvOrBits sym v =<< bvLit sym (bvWidth v) (2^i)
        unsetCase :: IO (SymBV sym w)
        unsetCase = do
          bvAndBits sym v =<< bvLit sym (bvWidth v) (negate (2^i+1))
    iteM bvIte sym p setCase unsetCase

  -- | Return the bitvector of the desired width with all 0 bits;
  --   this is the minimum unsigned integer.
  minUnsignedBV :: (1 <= w) => sym -> NatRepr w -> IO (SymBV sym w)
  minUnsignedBV sym w = bvLit sym w 0

  -- | Return the bitvector of the desired width with all bits set;
  --   this is the maximum unsigned integer.
  maxUnsignedBV :: (1 <= w) => sym -> NatRepr w -> IO (SymBV sym w)
  maxUnsignedBV sym w = bvLit sym w (maxUnsigned w)

  -- | Return the bitvector representing the largest 2's complement
  --   signed integer of the given width.  This consists of all bits
  --   set except the MSB.
  maxSignedBV :: (1 <= w) => sym -> NatRepr w -> IO (SymBV sym w)
  maxSignedBV sym w = bvLit sym w (maxSigned w)

  -- | Return the bitvector representing the smallest 2's complement
  --   signed integer of the given width. This consists of all 0 bits
  --   except the MSB, which is set.
  minSignedBV :: (1 <= w) => sym -> NatRepr w -> IO (SymBV sym w)
  minSignedBV sym w = bvLit sym w (minSigned w)

  -- | Unsigned add with overflow bit.
  addUnsignedOF :: (1 <= w)
                => sym
                -> SymBV sym w
                -> SymBV sym w
                -> IO (Pred sym, SymBV sym w)
  addUnsignedOF sym x y = do
    -- Compute result
    r   <- bvAdd sym x y
    -- Return that this overflows if x input value is greater than result.
    (,) <$> bvUgt sym x r <*> pure r

  -- | Signed add with overflow bit. Overflow is true if positive +
  -- positive = negative, or if negative + negative = positive.
  addSignedOF :: (1 <= w)
              => sym
              -> SymBV sym w
              -> SymBV sym w
              -> IO (Pred sym, SymBV sym w)
  addSignedOF sym x y = do
    xy  <- bvAdd sym x y
    sx  <- bvIsNeg sym x
    sy  <- bvIsNeg sym y
    sxy <- bvIsNeg sym xy

    not_sx  <- notPred sym sx
    not_sy  <- notPred sym sy
    not_sxy <- notPred sym sxy

    -- Return this overflowed if the sign bits of sx and sy are equal,
    -- but different from sxy.
    ov1 <- andPred sym not_sxy =<< andPred sym sx sy
    ov2 <- andPred sym sxy =<< andPred sym not_sx not_sy

    ov  <- orPred sym ov1 ov2
    return (ov, xy)

  -- | Signed subtract with overflow bit. Overflow is true if positive
  -- - negative = negative, or if negative - positive = positive.
  subSignedOF :: (1 <= w)
              => sym
              -> SymBV sym w
              -> SymBV sym w
              -> IO (Pred sym, SymBV sym w)
  subSignedOF sym x y = do
       xy  <- bvSub sym x y
       sx  <- bvIsNeg sym x
       sy  <- bvIsNeg sym y
       sxy <- bvIsNeg sym xy
       ov  <- join (pure (andPred sym) <*> xorPred sym sx sxy <*> xorPred sym sx sy)
       return (ov, xy)

  -- | @unsignedWideMultiplyBV sym x y@ multiplies two unsigned 'w' bit numbers 'x' and 'y'.
  --
  -- It returns a pair containing the top 'w' bits as the first element, and the
  -- lower 'w' bits as the second element.
  unsignedWideMultiplyBV :: (1 <= w)
                         => sym
                         -> SymBV sym w
                         -> SymBV sym w
                         -> IO (SymBV sym w, SymBV sym w)
  unsignedWideMultiplyBV sym x y = do
       let w = bvWidth x
       let dbl_w = addNat w w
       -- Add dynamic check to assert w' is positive to work around
       -- Haskell typechecker limitation.
       Just LeqProof <- return (isPosNat dbl_w)
       -- Add dynamic check to assert w+1 <= 2*w.
       Just LeqProof <- return (testLeq (incNat w) dbl_w)
       x'  <- bvZext sym dbl_w x
       y'  <- bvZext sym dbl_w y
       s   <- bvMul sym x' y'
       lo  <- bvTrunc sym w s
       n   <- bvLit sym dbl_w (natValue w)
       hi  <- bvTrunc sym w =<< bvLshr sym s n
       return (hi, lo)

  -- | @signedWideMultiplyBV sym x y@ multiplies two signed 'w' bit numbers 'x' and 'y'.
  --
  -- It returns a pair containing the top 'w' bits as the first element, and the
  -- lower 'w' bits as the second element.
  signedWideMultiplyBV :: (1 <= w)
                       => sym
                       -> SymBV sym w
                       -> SymBV sym w
                       -> IO (SymBV sym w, SymBV sym w)
  signedWideMultiplyBV sym x y = do
       let w = bvWidth x
       let dbl_w = addNat w w
       -- Add dynamic check to assert dbl_w is positive to work around
       -- Haskell typechecker limitation.
       Just LeqProof <- return (isPosNat dbl_w)
       -- Add dynamic check to assert w+1 <= 2*w.
       Just LeqProof <- return (testLeq (incNat w) dbl_w)
       x'  <- bvSext sym dbl_w x
       y'  <- bvSext sym dbl_w y
       s   <- bvMul sym x' y'
       lo  <- bvTrunc sym w s
       n   <- bvLit sym dbl_w (fromIntegral (widthVal w))
       hi  <- bvTrunc sym w =<< bvLshr sym s n
       return (hi, lo)

  ----------------------------------------------------------------------
  -- Struct operations

  -- | Create a struct from an assignment of expressions.
  mkStruct :: sym
           -> Ctx.Assignment (SymExpr sym) flds
           -> IO (SymStruct sym flds)

  -- | Get the value of a specific field in a struct.
  structField :: sym
              -> SymStruct sym flds
              -> Ctx.Index flds tp
              -> IO (SymExpr sym tp)

  -- | Check if two structs are equal.
  structEq  :: forall flds
            .  sym
            -> SymStruct sym flds
            -> SymStruct sym flds
            -> IO (Pred sym)
  structEq sym x y = do
    case exprType x of
      BaseStructRepr fld_types -> do
        let sz = Ctx.size fld_types
        -- Checks to see if the ith struct fields are equal, and all previous entries
        -- are as well.
        let f :: IO (Pred sym) -> Ctx.Index flds tp -> IO (Pred sym)
            f mp i = do
              xi <- structField sym x i
              yi <- structField sym y i
              i_eq <- isEq sym xi yi
              case asConstantPred i_eq of
                Just True -> mp
                Just False -> return (falsePred sym)
                _ ->  andPred sym i_eq =<< mp
        Ctx.forIndex sz f (return (truePred sym))

  -- | Take the if-then-else of two structures.
  structIte :: sym
            -> Pred sym
            -> SymStruct sym flds
            -> SymStruct sym flds
            -> IO (SymStruct sym flds)

  -----------------------------------------------------------------------
  -- Array operations

  -- | Create an array where each element has the same value.
  constantArray :: sym -- Interface
                -> Ctx.Assignment BaseTypeRepr (idx::>tp) -- ^ Index type
                -> SymExpr sym b -- ^ Constant
                -> IO (SymArray sym (idx::>tp) b)

  -- | Create an array from an arbitrary symbolic function.
  --
  -- Arrays created this way can typically not be compared
  -- for equality when provided to backend solvers.
  arrayFromFn :: sym
              -> SymFn sym (idx ::> itp) ret
              -> IO (SymArray sym (idx ::> itp) ret)

  -- | Create an array by mapping a function over one or more existing arrays.
  arrayMap :: sym
           -> SymFn sym (ctx::>d) r
           -> Ctx.Assignment (ArrayResultWrapper (SymExpr sym) (idx ::> itp)) (ctx::>d)
           -> IO (SymArray sym (idx ::> itp) r)

  -- | Update an array at a specific location.
  arrayUpdate :: sym
              -> SymArray sym (idx::>tp) b
              -> Ctx.Assignment (SymExpr sym) (idx::>tp)
              -> SymExpr sym b
              -> IO (SymArray sym (idx::>tp) b)

  -- | Return element in array.
  arrayLookup :: sym
              -> SymArray sym (idx::>tp) b
              -> Ctx.Assignment (SymExpr sym) (idx::>tp)
              -> IO (SymExpr sym b)

  -- | Create an array from a map of concrete indices to values.
  --
  -- This is implemented, but designed to be overridden for efficiency.
  arrayFromMap :: sym
               -> Ctx.Assignment BaseTypeRepr (idx ::> itp)
                  -- ^ Types for indices
               -> Hash.Map IndexLit (idx ::> itp) (SymExpr sym) tp
                  -- ^ Value for known indices.
               -> SymExpr sym tp
                  -- ^ Value for other entries.
               -> IO (SymArray sym (idx ::> itp) tp)
  arrayFromMap sym idx_tps m default_value = do
    a0 <- constantArray sym idx_tps default_value
    arrayUpdateAtIdxLits sym m a0

  -- | Update an array at specific concrete indices.
  --
  -- This is implemented, but designed to be overriden for efficiency.
  arrayUpdateAtIdxLits :: sym
                       -> Hash.Map IndexLit (idx ::> itp) (SymExpr sym) tp
                       -- ^ Value for known indices.
                       -> SymArray sym (idx ::> itp) tp
                       -- ^ Value for existing array.
                       -> IO (SymArray sym (idx ::> itp) tp)
  arrayUpdateAtIdxLits sym m a0 = do
    let updateAt a (i,v) = do
          idx <-  traverseFC (indexLit sym) i
          arrayUpdate sym a idx v
    foldlM updateAt a0 (Map.toList (Hash.hashedMap m))

  -- | If-then-else applied to arrays.
  arrayIte :: sym
           -> Pred sym
           -> SymArray sym idx b
           -> SymArray sym idx b
           -> IO (SymArray sym idx b)

  -- | Return true if two arrays are equal.
  --
  -- Note that in the backend, arrays do not have a fixed number of elements, so
  -- this equality requires that arrays are equal on all elements.
  arrayEq :: sym
          -> SymArray sym idx b
          -> SymArray sym idx b
          -> IO (Pred sym)

  -- | Return true if all entries in the array are true.
  allTrueEntries :: sym -> SymArray sym idx BaseBoolType -> IO (Pred sym)
  allTrueEntries sym a = do
    case exprType a of
      BaseArrayRepr idx_tps _ ->
        arrayEq sym a =<< constantArray sym idx_tps (truePred sym)

  -- | Return true if the array has the value true at every index satisfying the
  -- given predicate.
  arrayTrueOnEntries
    :: sym
    -> SymFn sym (idx::>itp) BaseBoolType
    -- ^ Predicate that indicates if array should be true.
    -> SymArray sym (idx ::> itp) BaseBoolType
    -> IO (Pred sym)

  ----------------------------------------------------------------------
  -- Lossless (injective) conversions

  -- | Convert a natural number to an integer.
  natToInteger :: sym -> SymNat sym -> IO (SymInteger sym)

  -- | Convert an integer to a real number.
  integerToReal :: sym -> SymInteger sym -> IO (SymReal sym)

  -- | Convert the unsigned value of a bitvector to a natural.
  bvToNat :: (1 <= w) => sym -> SymBV sym w -> IO (SymNat sym)

  -- | Return the unsigned value of the given bitvector as an integer.
  bvToInteger :: (1 <= w) => sym -> SymBV sym w -> IO (SymInteger sym)

  -- | Return the signed value of the given bitvector as an integer.
  sbvToInteger :: (1 <= w) => sym -> SymBV sym w -> IO (SymInteger sym)

  -- | Return @1@ if the predicate is true; @0@ otherwise.
  predToBV :: (1 <= w) => sym -> Pred sym -> NatRepr w -> IO (SymBV sym w)

  ----------------------------------------------------------------------
  -- Lossless combinators

  -- | Convert a natural number to a real number.
  natToReal :: sym -> SymNat sym -> IO (SymReal sym)
  natToReal sym = natToInteger sym >=> integerToReal sym

  -- | Convert an unsigned bitvector to a real number.
  uintToReal :: (1 <= w) => sym -> SymBV sym w -> IO (SymReal sym)
  uintToReal sym = bvToInteger sym >=> integerToReal sym

  -- | Convert an signed bitvector to a real number.
  sbvToReal :: (1 <= w) => sym -> SymBV sym w -> IO (SymReal sym)
  sbvToReal sym = sbvToInteger sym >=> integerToReal sym

  ----------------------------------------------------------------------
  -- Lossy (non-injective) conversions

  -- | Round a real number to an integer.
  --
  -- Numbers are rounded to the nearest representable number, with rounding away from
  -- zero when two integers are equi-distant (e.g., 1.5 rounds to 2).
  realRound :: sym -> SymReal sym -> IO (SymInteger sym)

  -- | Round down to the nearest integer that is at most this value.
  realFloor :: sym -> SymReal sym -> IO (SymInteger sym)

  -- | Round up to the nearest integer that is at least this value.
  realCeil :: sym -> SymReal sym -> IO (SymInteger sym)

  -- | Convert an integer to a bitvector.  The result is the unique bitvector
  --   whose value (signed or unsigned) is congruent to the input integer, modulo @2^w@.
  --
  --   This operation has the following properties:
  --   *  @bvToInteger (integerToBv x w) == mod x (2^w)@
  --   *  @bvToInteger (integerToBV x w) == x@     when @0 <= x < 2^w@.
  --   *  @sbvToInteger (integerToBV x w) == mod (x + 2^(w-1)) (2^w) - 2^(w-1)@
  --   *  @sbvToInteger (integerToBV x w) == x@    when @-2^(w-1) <= x < 2^(w-1)@
  --   *  @integerToBV (bvToInteger y) w == y@     when @y@ is a @SymBV sym w@
  --   *  @integerToBV (sbvToInteger y) w == y@    when @y@ is a @SymBV sym w@
  integerToBV :: (1 <= w) => sym -> SymInteger sym -> NatRepr w -> IO (SymBV sym w)

  ----------------------------------------------------------------------
  -- Lossy (non-injective) combinators

  -- | Convert an integer to a natural number.
  --
  -- For negative integers, the result is undefined.
  integerToNat :: sym -> SymInteger sym -> IO (SymNat sym)

  -- | Convert a real number to an integer.
  --
  -- The result is undefined if the given real number does not represent an integer.
  realToInteger :: sym -> SymReal sym -> IO (SymInteger sym)

  -- | Convert a real number to a natural number.
  --
  -- The result is undefined if the given real number does not represent a natural number.
  realToNat :: sym -> SymReal sym -> IO (SymNat sym)
  realToNat sym r = realToInteger sym r >>= integerToNat sym

  -- | Convert a real number to an unsigned bitvector.
  --
  -- Numbers are rounded to the nearest representable number, with rounding away from
  -- zero when two integers are equi-distant (e.g., 1.5 rounds to 2).
  -- When the real is negative the result is zero.
  realToBV :: (1 <= w) => sym -> SymReal sym -> NatRepr w -> IO (SymBV sym w)
  realToBV sym r w = do
    i <- realRound sym r
    clampedIntToBV sym i w

  -- | Convert a real number to a signed bitvector.
  --
  -- Numbers are rounded to the nearest representable number, with rounding away from
  -- zero when two integers are equi-distant (e.g., 1.5 rounds to 2).
  realToSBV  :: (1 <= w) => sym -> SymReal sym -> NatRepr w -> IO (SymBV sym w)
  realToSBV sym r w  = do
    i <- realRound sym r
    clampedIntToSBV sym i w

  -- | Convert an integer to the nearest signed bitvector.
  --
  -- Numbers are rounded to the nearest representable number.
  clampedIntToSBV :: (1 <= w) => sym -> SymInteger sym -> NatRepr w -> IO (SymBV sym w)
  clampedIntToSBV sym i w
    | Just v <- asInteger i = do
      bvLit sym w $ signedClamp w v
    | otherwise = do
      -- Handle case where i < minSigned w
      let min_val = minSigned w
      min_sym <- intLit sym min_val
      is_lt <- intLt sym i min_sym
      iteM bvIte sym is_lt (bvLit sym w min_val) $ do
        -- Handle case where i > maxSigned w
        let max_val = maxSigned w
        max_sym <- intLit sym max_val
        is_gt <- intLt sym max_sym i
        iteM bvIte sym is_gt (bvLit sym w max_val) $ do
          -- Do unclamped conversion.
          integerToBV sym i w

  -- | Convert an integer to the nearest unsigned bitvector.
  --
  -- Numbers are rounded to the nearest representable number.
  clampedIntToBV :: (1 <= w) => sym -> SymInteger sym -> NatRepr w -> IO (SymBV sym w)
  clampedIntToBV sym i w
    | Just v <- asInteger i = do
      bvLit sym w $ unsignedClamp w v
    | otherwise = do
      -- Handle case where i < 0
      min_sym <- intLit sym 0
      is_lt <- intLt sym i min_sym
      iteM bvIte sym is_lt (bvLit sym w 0) $ do
        -- Handle case where i > maxUnsigned w
        let max_val = maxUnsigned w
        max_sym <- intLit sym max_val
        is_gt <- intLt sym max_sym i
        iteM bvIte sym is_gt (bvLit sym w max_val) $
          -- Do unclamped conversion.
          integerToBV sym i w

  ----------------------------------------------------------------------
  -- Bitvector operations.

  -- | Convert a signed bitvector to the nearest signed bitvector with
  -- the given width. If the resulting width is smaller, this clamps
  -- the value to min-int or max-int when necessary.
  intSetWidth :: (1 <= m, 1 <= n) => sym -> SymBV sym m -> NatRepr n -> IO (SymBV sym n)
  intSetWidth sym e w = do
    let e_width = bvWidth e
    case w `compareNat` e_width of
      -- Truncate when the width of e is larger than w.
      NatLT _ -> do
        -- Add dynamic check due to limitation in GHC typechecker.
        Just LeqProof <- return (testLeq (incNat w) e_width)
        -- Check if e underflows
        does_underflow <- bvSlt sym e =<< bvLit sym e_width (minSigned w)
        iteM bvIte sym does_underflow (bvLit sym w (minSigned w)) $ do
          -- Check if e overflows target signed representation.
          does_overflow <- bvSgt sym e =<< bvLit sym e_width (maxSigned w)
          iteM bvIte sym does_overflow (bvLit sym w (maxSigned w)) $ do
            -- Just do truncation.
            bvTrunc sym w e
      NatEQ -> return e
      NatGT _ -> do
        -- Add dynamic check due to limitation in GHC typechecker.
        Just LeqProof <- return (testLeq (incNat e_width) w)
        bvSext sym w e

  -- | Convert an unsigned bitvector to the nearest unsigned bitvector with
  -- the given width (clamp on overflow).
  uintSetWidth :: (1 <= m, 1 <= n) => sym -> SymBV sym m -> NatRepr n -> IO (SymBV sym n)
  uintSetWidth sym e w = do
    let e_width = bvWidth e
    case w `compareNat` e_width of
      NatLT _ -> do
        -- Add dynamic check due to limitation in GHC typechecker.
        Just LeqProof <- return (testLeq (incNat w) e_width)
          -- Check if e overflows target unsigned representation.
        does_overflow <- bvUgt sym e =<< bvLit sym e_width (maxUnsigned w)
        iteM bvIte sym does_overflow (bvLit sym w (maxUnsigned w)) $ do
          -- Just do truncation.
          bvTrunc sym w e
      NatEQ -> return e
      NatGT _ -> do
        -- Add dynamic check due to limitation in GHC typechecker.
        Just LeqProof <- return (testLeq (incNat e_width) w)
        bvZext sym w e

  -- | Convert an signed bitvector to the nearest unsigned bitvector with
  -- the given width (clamp on overflow).
  intToUInt :: (1 <= m, 1 <= n) => sym -> SymBV sym m -> NatRepr n -> IO (SymBV sym n)
  intToUInt sym e w = do
    p <- bvIsNeg sym e
    iteM bvIte sym p (bvLit sym w 0) (uintSetWidth sym e w)

  -- | Convert an unsigned bitvector to the nearest signed bitvector with
  -- the given width (clamp on overflow).
  uintToInt :: (1 <= m, 1 <= n) => sym -> SymBV sym m -> NatRepr n -> IO (SymBV sym n)
  uintToInt sym e w = do
    let n = bvWidth e
    case w `compareNat` n of
      NatLT _ -> do
        -- Get maximum signed w-bit number.
        max_val <- bvLit sym n ((2^(widthVal w-1))-1)
        -- Check if expression is less than maximum.
        p <- bvUle sym e max_val
        Just LeqProof <- return (testLeq (incNat w) n)
        -- Select appropriate number then truncate.
        bvTrunc sym w =<< bvIte sym p e max_val
      NatEQ -> do
        max_val <- maxSignedBV sym w
        p <- bvUle sym e max_val
        bvIte sym p e max_val
      NatGT _ -> do
        -- Add dynamic check to ensure GHC typechecks.
        Just LeqProof <- return (testLeq (incNat n) w)
        bvZext sym w e

  ----------------------------------------------------------------------
  -- String operations

  -- | Create a concrete string literal
  stringLit :: sym -> Text -> IO (SymString sym)

  -- | Check the equality of two strings
  stringEq :: sym -> SymString sym -> SymString sym -> IO (Pred sym)

  -- | If-then-else on strings
  stringIte :: sym -> Pred sym -> SymString sym -> SymString sym -> IO (SymString sym)

  -- | Concatenate two strings
  stringConcat :: sym -> SymString sym -> SymString sym -> IO (SymString sym)

  -- | Compute the length of a string
  stringLength :: sym -> SymString sym -> IO (SymNat sym)

  ----------------------------------------------------------------------
  -- Real operations

  -- | Return real number 0.
  realZero :: sym -> SymReal sym

  -- | Create a constant real literal.
  realLit :: sym -> Rational -> IO (SymReal sym)

  -- | Make a real literal from a scientific value. May be overridden
  -- if we want to avoid the overhead of converting scientific value
  -- to rational.
  sciLit :: sym -> Scientific -> IO (SymReal sym)
  sciLit sym s = realLit sym (toRational s)

  -- | Check equality of two real numbers.
  realEq :: sym -> SymReal sym -> SymReal sym -> IO (Pred sym)

  -- | Check non-equality of two real numbers.
  realNe :: sym -> SymReal sym -> SymReal sym -> IO (Pred sym)
  realNe sym x y = notPred sym =<< realEq sym x y

  -- | Check @<=@ on two real numbers.
  realLe :: sym -> SymReal sym -> SymReal sym -> IO (Pred sym)

  -- | Check @<@ on two real numbers.
  realLt :: sym -> SymReal sym -> SymReal sym -> IO (Pred sym)
  realLt sym x y = notPred sym =<< realLe sym y x

  -- | Check @>=@ on two real numbers.
  realGe :: sym -> SymReal sym -> SymReal sym -> IO (Pred sym)
  realGe sym x y = realLe sym y x

  -- | Check @>@ on two real numbers.
  realGt :: sym -> SymReal sym -> SymReal sym -> IO (Pred sym)
  realGt sym x y = realLt sym y x

  -- | If-then-else on real numbers.
  realIte :: sym -> Pred sym -> SymReal sym -> SymReal sym -> IO (SymReal sym)

  -- | Negate a real number.
  realNeg :: sym -> SymReal sym -> IO (SymReal sym)

  -- | Add two real numbers.
  realAdd :: sym -> SymReal sym -> SymReal sym -> IO (SymReal sym)

  -- | Multiply two real numbers.
  realMul :: sym -> SymReal sym -> SymReal sym -> IO (SymReal sym)

  -- | Subtract one real from another.
  realSub :: sym -> SymReal sym -> SymReal sym -> IO (SymReal sym)
  realSub sym x y = realAdd sym x =<< realNeg sym y

  -- | @realSq sym x@ returns @x * x@.
  realSq :: sym -> SymReal sym -> IO (SymReal sym)
  realSq sym x = realMul sym x x

  -- | @realDiv sym x y@ returns term equivalent to @x/y@.
  --
  -- The result is undefined when @y@ is zero.
  realDiv :: sym -> SymReal sym -> SymReal sym -> IO (SymReal sym)

  -- | @realMod x y@ returns the value of @x - y * floor(x / y)@ when
  -- @y@ is not zero and @x@ when @y@ is zero.
  realMod :: sym -> SymReal sym -> SymReal sym -> IO (SymReal sym)
  realMod sym x y = do
    isZero <- realEq sym y (realZero sym)
    iteM realIte sym isZero (return x) $ do
      realSub sym x =<< realMul sym y
                    =<< integerToReal sym
                    =<< realFloor sym
                    =<< realDiv sym x y

  -- | Predicate that holds if the real number is an exact integer.
  isInteger :: sym -> SymReal sym -> IO (Pred sym)

  -- | Return true if the real is non-negative.
  realIsNonNeg :: sym -> SymReal sym -> IO (Pred sym)
  realIsNonNeg sym x = realLe sym (realZero sym) x

  -- | @realSqrt sym x@ returns sqrt(x).  Result is undefined
  -- if @x@ is negative.
  realSqrt :: sym -> SymReal sym -> IO (SymReal sym)

  -- | @realAtan2 sym y x@ returns the arctangent of @y/x@ with a range
  -- of @-pi@ to @pi@; this corresponds to the angle between the positive
  -- x-axis and the line from the origin @(x,y)@.
  --
  -- When @x@ is @0@ this returns @pi/2 * sgn y@.
  --
  -- When @x@ and @y@ are both zero, this function is undefined.
  realAtan2 :: sym -> SymReal sym -> SymReal sym -> IO (SymReal sym)

  -- | Return value denoting pi.
  realPi :: sym -> IO (SymReal sym)

  -- | Natural logarithm.  @realLog x@ is undefined
  --   for @x <= 0@.
  realLog :: sym -> SymReal sym -> IO (SymReal sym)

  -- | Natural exponentiation
  realExp :: sym -> SymReal sym -> IO (SymReal sym)

  -- | Sine trig function
  realSin :: sym -> SymReal sym -> IO (SymReal sym)

  -- | Cosine trig function
  realCos :: sym -> SymReal sym -> IO (SymReal sym)

  -- | Tangent trig function.  @realTan x@ is undefined
  --   when @cos x = 0@,  i.e., when @x = pi/2 + k*pi@ for
  --   some integer @k@.
  realTan :: sym -> SymReal sym -> IO (SymReal sym)
  realTan sym x = do
    sin_x <- realSin sym x
    cos_x <- realCos sym x
    realDiv sym sin_x cos_x

  -- | Hyperbolic sine
  realSinh :: sym -> SymReal sym -> IO (SymReal sym)

  -- | Hyperbolic cosine
  realCosh :: sym -> SymReal sym -> IO (SymReal sym)

  -- | Hyperbolic tangent
  realTanh :: sym -> SymReal sym -> IO (SymReal sym)
  realTanh sym x = do
    sinh_x <- realSinh sym x
    cosh_x <- realCosh sym x
    realDiv sym sinh_x cosh_x

  -- | Return absolute value of the real number.
  realAbs :: sym -> SymReal sym -> IO (SymReal sym)
  realAbs sym x = do
    c <- realGe sym x (realZero sym)
    realIte sym c x =<< realNeg sym x

  -- | @realHypot x y@ returns sqrt(x^2 + y^2).
  realHypot :: sym -> SymReal sym -> SymReal sym -> IO (SymReal sym)
  realHypot sym x y = do
    case (asRational x, asRational y) of
      (Just 0, _) -> realAbs sym y
      (_, Just 0) -> realAbs sym x
      _ -> do
        x2 <- realSq sym x
        y2 <- realSq sym y
        realSqrt sym =<< realAdd sym x2 y2

  ----------------------------------------------------------------------
  -- IEEE-754 floating-point operations
  -- | Return floating point number @+0@.
  floatPZero :: sym -> FloatPrecisionRepr fpp -> IO (SymFloat sym fpp)

  -- | Return floating point number @-0@.
  floatNZero :: sym -> FloatPrecisionRepr fpp -> IO (SymFloat sym fpp)

  -- |  Return floating point NaN.
  floatNaN :: sym -> FloatPrecisionRepr fpp -> IO (SymFloat sym fpp)

  -- | Return floating point @+infinity@.
  floatPInf :: sym -> FloatPrecisionRepr fpp -> IO (SymFloat sym fpp)

  -- | Return floating point @-infinity@.
  floatNInf :: sym -> FloatPrecisionRepr fpp -> IO (SymFloat sym fpp)

  -- | Create a floating point literal from a rational literal.
  floatLit
    :: sym -> FloatPrecisionRepr fpp -> Rational -> IO (SymFloat sym fpp)

  -- | Negate a floating point number.
  floatNeg
    :: sym
    -> SymFloat sym fpp
    -> IO (SymFloat sym fpp)

  -- | Return the absolute value of a floating point number.
  floatAbs
    :: sym
    -> SymFloat sym fpp
    -> IO (SymFloat sym fpp)

  -- | Compute the square root of a floating point number.
  floatSqrt
    :: sym
    -> RoundingMode
    -> SymFloat sym fpp
    -> IO (SymFloat sym fpp)

  -- | Add two floating point numbers.
  floatAdd
    :: sym
    -> RoundingMode
    -> SymFloat sym fpp
    -> SymFloat sym fpp
    -> IO (SymFloat sym fpp)

  -- | Subtract two floating point numbers.
  floatSub
    :: sym
    -> RoundingMode
    -> SymFloat sym fpp
    -> SymFloat sym fpp
    -> IO (SymFloat sym fpp)

  -- | Multiply two floating point numbers.
  floatMul
    :: sym
    -> RoundingMode
    -> SymFloat sym fpp
    -> SymFloat sym fpp
    -> IO (SymFloat sym fpp)

  -- | Divide two floating point numbers.
  floatDiv
    :: sym
    -> RoundingMode
    -> SymFloat sym fpp
    -> SymFloat sym fpp
    -> IO (SymFloat sym fpp)

  -- | Compute the reminder: @x - y * n@, where @n@ in Z is nearest to @x / y@.
  floatRem
    :: sym
    -> SymFloat sym fpp
    -> SymFloat sym fpp
    -> IO (SymFloat sym fpp)

  -- | Return the min of two floating point numbers.
  floatMin
    :: sym
    -> SymFloat sym fpp
    -> SymFloat sym fpp
    -> IO (SymFloat sym fpp)

  -- | Return the max of two floating point numbers.
  floatMax
    :: sym
    -> SymFloat sym fpp
    -> SymFloat sym fpp
    -> IO (SymFloat sym fpp)

  -- | Compute the fused multiplication and addition: @(x * y) + z@.
  floatFMA
    :: sym
    -> RoundingMode
    -> SymFloat sym fpp
    -> SymFloat sym fpp
    -> SymFloat sym fpp
    -> IO (SymFloat sym fpp)

  -- | Check logical equality of two floating point numbers.
  floatEq
    :: sym
    -> SymFloat sym fpp
    -> SymFloat sym fpp
    -> IO (Pred sym)

  -- | Check logical non-equality of two floating point numbers.
  floatNe
    :: sym
    -> SymFloat sym fpp
    -> SymFloat sym fpp
    -> IO (Pred sym)

  -- | Check IEEE equality of two floating point numbers.
  floatFpEq
    :: sym
    -> SymFloat sym fpp
    -> SymFloat sym fpp
    -> IO (Pred sym)

  -- | Check IEEE non-equality of two floating point numbers.
  floatFpNe
    :: sym
    -> SymFloat sym fpp
    -> SymFloat sym fpp
    -> IO (Pred sym)

  -- | Check @<=@ on two floating point numbers.
  floatLe
    :: sym
    -> SymFloat sym fpp
    -> SymFloat sym fpp
    -> IO (Pred sym)

  -- | Check @<@ on two floating point numbers.
  floatLt
    :: sym
    -> SymFloat sym fpp
    -> SymFloat sym fpp
    -> IO (Pred sym)

  -- | Check @>=@ on two floating point numbers.
  floatGe
    :: sym
    -> SymFloat sym fpp
    -> SymFloat sym fpp
    -> IO (Pred sym)

  -- | Check @>@ on two floating point numbers.
  floatGt
    :: sym
    -> SymFloat sym fpp
    -> SymFloat sym fpp
    -> IO (Pred sym)

  floatIsNaN :: sym -> SymFloat sym fpp -> IO (Pred sym)
  floatIsInf :: sym -> SymFloat sym fpp -> IO (Pred sym)
  floatIsZero :: sym -> SymFloat sym fpp -> IO (Pred sym)
  floatIsPos :: sym -> SymFloat sym fpp -> IO (Pred sym)
  floatIsNeg :: sym -> SymFloat sym fpp -> IO (Pred sym)
  floatIsSubnorm :: sym -> SymFloat sym fpp -> IO (Pred sym)
  floatIsNorm :: sym -> SymFloat sym fpp -> IO (Pred sym)

  -- | If-then-else on floating point numbers.
  floatIte
    :: sym
    -> Pred sym
    -> SymFloat sym fpp
    -> SymFloat sym fpp
    -> IO (SymFloat sym fpp)

  -- | Change the precision of a floating point number.
  floatCast
    :: sym
    -> FloatPrecisionRepr fpp
    -> RoundingMode
    -> SymFloat sym fpp'
    -> IO (SymFloat sym fpp)
  -- | Convert from binary representation in IEEE 754-2008 format to
  --   floating point.
  floatFromBinary
    :: (1 <= eb, 1 <= sb)
    => sym
    -> FloatPrecisionRepr (FloatingPointPrecision sb eb)
    -> SymBV sym (sb + eb)
    -> IO (SymFloat sym (FloatingPointPrecision sb eb))
  -- | Convert a unsigned bitvector to a floating point number.
  bvToFloat
    :: (1 <= w)
    => sym
    -> FloatPrecisionRepr fpp
    -> RoundingMode
    -> SymBV sym w
    -> IO (SymFloat sym fpp)
  -- | Convert a signed bitvector to a floating point number.
  sbvToFloat
    :: (1 <= w)
    => sym
    -> FloatPrecisionRepr fpp
    -> RoundingMode
    -> SymBV sym w
    -> IO (SymFloat sym fpp)
  -- | Convert a real number to a floating point number.
  realToFloat
    :: sym
    -> FloatPrecisionRepr fpp
    -> RoundingMode
    -> SymReal sym
    -> IO (SymFloat sym fpp)
  -- | Convert a unsigned bitvector to a floating point number.
  floatToBV
    :: (1 <= w)
    => sym
    -> NatRepr w
    -> RoundingMode
    -> SymFloat sym fpp
    -> IO (SymBV sym w)
  -- | Convert a signed bitvector to a floating point number.
  floatToSBV
    :: (1 <= w)
    => sym
    -> NatRepr w
    -> RoundingMode
    -> SymFloat sym fpp
    -> IO (SymBV sym w)
  -- | Convert a floating point number to a real number.
  floatToReal :: sym -> SymFloat sym fpp -> IO (SymReal sym)

  ----------------------------------------------------------------------
  -- Cplx operations

  -- | Create a complex from cartesian coordinates.
  mkComplex :: sym -> Complex (SymReal sym) -> IO (SymCplx sym)

  -- | @getRealPart x@ returns the real part of @x@.
  getRealPart :: sym -> SymCplx sym -> IO (SymReal sym)

  -- | @getImagPart x@ returns the imaginary part of @x@.
  getImagPart :: sym -> SymCplx sym -> IO (SymReal sym)

  -- | Convert a complex number into the real and imaginary part.
  cplxGetParts :: sym -> SymCplx sym -> IO (Complex (SymReal sym))

  -- | Create a constant complex literal.
  mkComplexLit :: sym -> Complex Rational -> IO (SymCplx sym)
  mkComplexLit sym d = mkComplex sym =<< traverse (realLit sym) d

  -- | Create a complex from a real value.
  cplxFromReal :: sym -> SymReal sym -> IO (SymCplx sym)
  cplxFromReal sym r = mkComplex sym (r :+ realZero sym)

  -- | If-then-else on complex values.
  cplxIte :: sym -> Pred sym -> SymCplx sym -> SymCplx sym -> IO (SymCplx sym)
  cplxIte sym c x y = do
    case asConstantPred c of
      Just True -> return x
      Just False -> return y
      _ -> do
        xr :+ xi <- cplxGetParts sym x
        yr :+ yi <- cplxGetParts sym y
        zr <- realIte sym c xr yr
        zi <- realIte sym c xi yi
        mkComplex sym (zr :+ zi)

  -- | Negate a complex number.
  cplxNeg :: sym -> SymCplx sym -> IO (SymCplx sym)
  cplxNeg sym x = mkComplex sym =<< traverse (realNeg sym) =<< cplxGetParts sym x

  -- | Add two complex numbers together.
  cplxAdd :: sym -> SymCplx sym -> SymCplx sym -> IO (SymCplx sym)
  cplxAdd sym x y = do
    xr :+ xi <- cplxGetParts sym x
    yr :+ yi <- cplxGetParts sym y
    zr <- realAdd sym xr yr
    zi <- realAdd sym xi yi
    mkComplex sym (zr :+ zi)

  -- | Subtract one complex number from another.
  cplxSub :: sym -> SymCplx sym -> SymCplx sym -> IO (SymCplx sym)
  cplxSub sym x y = do
    xr :+ xi <- cplxGetParts sym x
    yr :+ yi <- cplxGetParts sym y
    zr <- realSub sym xr yr
    zi <- realSub sym xi yi
    mkComplex sym (zr :+ zi)

  -- | Multiply two complex numbers together.
  cplxMul :: sym -> SymCplx sym -> SymCplx sym -> IO (SymCplx sym)
  cplxMul sym x y = do
    xr :+ xi <- cplxGetParts sym x
    yr :+ yi <- cplxGetParts sym y
    rz0 <- realMul sym xr yr
    rz <- realSub sym rz0 =<< realMul sym xi yi
    iz0 <- realMul sym xi yr
    iz <- realAdd sym iz0 =<< realMul sym xr yi
    mkComplex sym (rz :+ iz)

  -- | Compute the magnitude of a complex number.
  cplxMag :: sym -> SymCplx sym -> IO (SymReal sym)
  cplxMag sym x = do
    (xr :+ xi) <- cplxGetParts sym x
    realHypot sym xr xi

  -- | Return the principal square root of a complex number.
  cplxSqrt :: sym -> SymCplx sym -> IO (SymCplx sym)
  cplxSqrt sym x = do
    (r_part :+ i_part) <- cplxGetParts sym x
    case (asRational r_part :+ asRational i_part)of
      (Just r :+ Just i) | Just z <- tryComplexSqrt tryRationalSqrt (r :+ i) ->
        mkComplexLit sym z

      (_ :+ Just 0) -> do
        c <- realGe sym r_part (realZero sym)
        u <- iteM realIte sym c
          (realSqrt sym r_part)
          (realLit sym 0)
        v <- iteM realIte sym c
          (realLit sym 0)
          (realSqrt sym =<< realNeg sym r_part)
        mkComplex sym (u :+ v)

      _ -> do
        m <- realHypot sym r_part i_part
        m_plus_r <- realAdd sym m r_part
        m_sub_r  <- realSub sym m r_part
        two <- realLit sym 2
        u <- realSqrt sym =<< realDiv sym m_plus_r two
        v <- realSqrt sym =<< realDiv sym m_sub_r  two
        neg_v <- realNeg sym v
        i_part_nonneg <- realIsNonNeg sym i_part
        v' <- realIte sym i_part_nonneg v neg_v
        mkComplex sym (u :+ v')

  -- | Compute sine of a complex number.
  cplxSin :: sym -> SymCplx sym -> IO (SymCplx sym)
  cplxSin sym arg = do
    c@(x :+ y) <- cplxGetParts sym arg
    case asRational <$> c of
      (Just 0 :+ Just 0) -> cplxFromReal sym (realZero sym)
      (_ :+ Just 0) -> cplxFromReal sym =<< realSin sym x
      (Just 0 :+ _) -> do
        -- sin(0 + bi) = sin(0) cosh(b) + i*cos(0)sinh(b) = i*sinh(b)
        sinh_y <- realSinh sym y
        mkComplex sym (realZero sym :+ sinh_y)
      _ -> do
        sin_x <- realSin sym x
        cos_x <- realCos sym x
        sinh_y <- realSinh sym y
        cosh_y <- realCosh sym y
        r_part <- realMul sym sin_x cosh_y
        i_part <- realMul sym cos_x sinh_y
        mkComplex sym (r_part :+ i_part)

  -- | Compute cosine of a complex number.
  cplxCos :: sym -> SymCplx sym -> IO (SymCplx sym)
  cplxCos sym arg = do
    c@(x :+ y) <- cplxGetParts sym arg
    case asRational <$> c of
      (Just 0 :+ Just 0) -> cplxFromReal sym =<< realLit sym 1
      (_ :+ Just 0) -> cplxFromReal sym =<< realCos sym x
      (Just 0 :+ _) -> do
        -- cos(0 + bi) = cos(0) cosh(b) - i*sin(0)sinh(b) = cosh(b)
        cosh_y    <- realCosh sym y
        cplxFromReal sym cosh_y
      _ -> do
        neg_sin_x <- realNeg sym =<< realSin sym x
        cos_x     <- realCos sym x
        sinh_y    <- realSinh sym y
        cosh_y    <- realCosh sym y
        r_part <- realMul sym cos_x cosh_y
        i_part <- realMul sym neg_sin_x sinh_y
        mkComplex sym (r_part :+ i_part)

  -- | Compute tangent of a complex number.  @cplxTan x@ is undefined
  --   when @cplxCos x@ is @0@, which occurs only along the real line
  --   in the same conditions where @realCos x@ is @0@.
  cplxTan :: sym -> SymCplx sym -> IO (SymCplx sym)
  cplxTan sym arg = do
    c@(x :+ y) <- cplxGetParts sym arg
    case asRational <$> c of
      (Just 0 :+ Just 0) -> cplxFromReal sym (realZero sym)
      (_ :+ Just 0) -> do
        cplxFromReal sym =<< realTan sym x
      (Just 0 :+ _) -> do
        i_part <- realTanh sym y
        mkComplex sym (realZero sym :+ i_part)
      _ -> do
        sin_x <- realSin sym x
        cos_x <- realCos sym x
        sinh_y <- realSinh sym y
        cosh_y <- realCosh sym y
        u <- realMul sym cos_x cosh_y
        v <- realMul sym sin_x sinh_y
        u2 <- realMul sym u u
        v2 <- realMul sym v v
        m <- realAdd sym u2 v2
        sin_x_cos_x   <- realMul sym sin_x cos_x
        sinh_y_cosh_y <- realMul sym sinh_y cosh_y
        r_part <- realDiv sym sin_x_cos_x m
        i_part <- realDiv sym sinh_y_cosh_y m
        mkComplex sym (r_part :+ i_part)

  -- | @hypotCplx x y@ returns @sqrt(abs(x)^2 + abs(y)^2)@.
  cplxHypot :: sym -> SymCplx sym -> SymCplx sym -> IO (SymCplx sym)
  cplxHypot sym x y = do
    (xr :+ xi) <- cplxGetParts sym x
    (yr :+ yi) <- cplxGetParts sym y
    xr2 <- realSq sym xr
    xi2 <- realSq sym xi
    yr2 <- realSq sym yr
    yi2 <- realSq sym yi

    r2 <- foldM (realAdd sym) xr2 [xi2, yr2, yi2]
    cplxFromReal sym =<< realSqrt sym r2

  -- | @roundCplx x@ rounds complex number to nearest integer.
  -- Numbers with a fractional part of 0.5 are rounded away from 0.
  -- Imaginary and real parts are rounded independently.
  cplxRound :: sym -> SymCplx sym -> IO (SymCplx sym)
  cplxRound sym x = do
    c <- cplxGetParts sym x
    mkComplex sym =<< traverse (integerToReal sym <=< realRound sym) c

  -- | @cplxFloor x@ rounds to nearest integer less than or equal to x.
  -- Imaginary and real parts are rounded independently.
  cplxFloor :: sym -> SymCplx sym -> IO (SymCplx sym)
  cplxFloor sym x =
    mkComplex sym =<< traverse (integerToReal sym <=< realFloor sym)
                  =<< cplxGetParts sym x
  -- | @cplxCeil x@ rounds to nearest integer greater than or equal to x.
  -- Imaginary and real parts are rounded independently.
  cplxCeil :: sym -> SymCplx sym -> IO (SymCplx sym)
  cplxCeil sym x =
    mkComplex sym =<< traverse (integerToReal sym <=< realCeil sym)
                  =<< cplxGetParts sym x

  -- | @conjReal x@ returns the complex conjugate of the input.
  cplxConj :: sym -> SymCplx sym -> IO (SymCplx sym)
  cplxConj sym x  = do
    r :+ i <- cplxGetParts sym x
    ic <- realNeg sym i
    mkComplex sym (r :+ ic)

  -- | Returns exponential of a complex number.
  cplxExp :: sym -> SymCplx sym -> IO (SymCplx sym)
  cplxExp sym x = do
    (rx :+ i_part) <- cplxGetParts sym x
    expx <- realExp sym rx
    cosx <- realCos sym i_part
    sinx <- realSin sym i_part
    rz <- realMul sym expx cosx
    iz <- realMul sym expx sinx
    mkComplex sym (rz :+ iz)

  -- | Check equality of two complex numbers.
  cplxEq :: sym -> SymCplx sym -> SymCplx sym -> IO (Pred sym)
  cplxEq sym x y = do
    xr :+ xi <- cplxGetParts sym x
    yr :+ yi <- cplxGetParts sym y
    pr <- realEq sym xr yr
    pj <- realEq sym xi yi
    andPred sym pr pj

  -- | Check non-equality of two complex numbers.
  cplxNe :: sym -> SymCplx sym -> SymCplx sym -> IO (Pred sym)
  cplxNe sym x y = do
    xr :+ xi <- cplxGetParts sym x
    yr :+ yi <- cplxGetParts sym y
    pr <- realNe sym xr yr
    pj <- realNe sym xi yi
    orPred sym pr pj

-- | Rounding modes for IEEE-754 floating point operations.
data RoundingMode
  = RNE -- ^ Round to nearest even.
  | RNA -- ^ Round to nearest away.
  | RTP -- ^ Round toward plus Infinity.
  | RTN -- ^ Round toward minus Infinity.
  | RTZ -- ^ Round toward zero.
  deriving (Eq, Generic, Ord, Show)

instance Hashable RoundingMode


-- | Create a literal from an indexlit.
indexLit :: IsExprBuilder sym => sym -> IndexLit idx -> IO (SymExpr sym idx)
indexLit sym (NatIndexLit i)  = natLit sym i
indexLit sym (BVIndexLit w v) = bvLit sym w v

iteM :: IsExprBuilder sym
        => (sym -> Pred sym -> v -> v -> IO v)
        -> sym -> Pred sym -> IO v -> IO v -> IO v
iteM ite sym p mx my = do
  case asConstantPred p of
    Just True -> mx
    Just False -> my
    Nothing -> join $ ite sym p <$> mx <*> my


-- | A function that can be applied to symbolic arguments.
--
-- This type is used by some methods in classes 'IsExprBuilder' and
-- 'IsSymExprBuilder'.
type family SymFn sym :: Ctx BaseType -> BaseType -> *

-- | A class for extracting type representatives from symbolic functions
class IsSymFn fn where
  -- | Get the argument types of a function.
  fnArgTypes :: fn args ret -> Ctx.Assignment BaseTypeRepr args

  -- | Get the return type of a function.
  fnReturnType :: fn args ret -> BaseTypeRepr ret

-- | This extends the interface for building expressions with operations
--   for creating new symbolic constants and functions.
class ( IsExprBuilder sym
      , IsSymFn (SymFn sym)
      , OrdF (SymExpr sym)
      ) => IsSymExprBuilder sym where

  ----------------------------------------------------------------------
  -- Fresh variables

  -- | Create a fresh top-level uninterpreted constant.
  freshConstant :: sym -> SolverSymbol -> BaseTypeRepr tp -> IO (SymExpr sym tp)

  -- | Create a fresh latch variable.
  freshLatch    :: sym -> SolverSymbol -> BaseTypeRepr tp -> IO (SymExpr sym tp)

  ----------------------------------------------------------------------
  -- Functions needs to support quantifiers.

  -- | Creates a bound variable.
  --
  -- This will be treated as a free constant when appearing inside asserted
  -- expressions.  These are intended to be bound using quantifiers or
  -- symbolic functions.
  freshBoundVar :: sym -> SolverSymbol -> BaseTypeRepr tp -> IO (BoundVar sym tp)

  -- | Return an expression that references the bound variable.
  varExpr :: sym -> BoundVar sym tp -> SymExpr sym tp

  -- | @forallPred sym v e@ returns an expression that repesents @forall v . e@.
  -- Throws a user error if bound var has already been used in a quantifier.
  forallPred :: sym
             -> BoundVar sym tp
             -> Pred sym
             -> IO (Pred sym)

  -- | @existsPred sym v e@ returns an expression that repesents @exists v . e@.
  -- Throws a user error if bound var has already been used in a quantifier.
  existsPred :: sym
             -> BoundVar sym tp
             -> Pred sym
             -> IO (Pred sym)

  ----------------------------------------------------------------------
  -- SymFn operations.

  -- | Return a function defined by an expression over bound
  -- variables. The predicate argument allows the user to specify when
  -- an application of the function should be unfolded and evaluated,
  -- e.g. to perform constant folding.
  definedFn :: sym
            -- ^ Symbolic interface
            -> SolverSymbol
            -- ^ The name to give a function (need not be unique)
            -> Ctx.Assignment (BoundVar sym) args
            -- ^ Bound variables to use as arguments for function.
            -> SymExpr sym ret
            -- ^ Operation defining result of defined function.
            -> (Ctx.Assignment (SymExpr sym) args -> Bool)
            -- ^ Predicate for checking if we should evaluate function.
            --
            --   When applied to actual arguments, this predicate indicates
            --   if the definition of the function should be unfolded and reduced.
            --   A typical use would be to unfold and evaluate the body of the function
            --   if all the input arguments are concrete.
            -> IO (SymFn sym args ret)

  -- | Return a function defined by Haskell computation over symbolic expressions.
  inlineDefineFun :: Ctx.CurryAssignmentClass args
                  => sym
                     -- ^ Symbolic interface
                  -> SolverSymbol
                  -- ^ The name to give a function (need not be unique)
                  -> Ctx.Assignment BaseTypeRepr args
                  -- ^ Type signature for the arguments
                  -> Ctx.CurryAssignment args (SymExpr sym) (IO (SymExpr sym ret))
                  -- ^ Operation defining result of defined function.
                  -> IO (SymFn sym args ret)
  inlineDefineFun sym nm tps f = do
    -- Create bound variables for function
    vars <- traverseFC (freshBoundVar sym emptySymbol) tps
    -- Call operation on expressions created from variables
    r <- Ctx.uncurryAssignment f (fmapFC (varExpr sym) vars)
    -- Define function
    definedFn sym nm vars r (\_ -> False)

  -- | Create a new uninterpreted function.
  freshTotalUninterpFn :: forall args ret
                        .  sym
                          -- ^ Symbolic interface
                       -> SolverSymbol
                          -- ^ The name to give a function (need not be unique)
                       -> Ctx.Assignment BaseTypeRepr args
                          -- ^ Types of arguments expected by function
                       -> BaseTypeRepr ret
                           -- ^ Return type of function
                       -> IO (SymFn sym args ret)

  -- | Apply a set of arguments to a symbolic function.
  applySymFn :: sym
                -- ^ Symbolic interface
             -> SymFn sym args ret
                -- ^ Function to call
             -> Ctx.Assignment (SymExpr sym) args
                -- ^ Arguments to function
             -> IO (SymExpr sym ret)

-- | This returns true if the value corresponds to a concrete value.
baseIsConcrete :: forall e bt
                . IsExpr e
               => e bt
               -> Bool
baseIsConcrete x =
  case exprType x of
<<<<<<< HEAD
    BaseBoolRepr    -> return $ isJust $ asConstantPred x
    BaseNatRepr     -> return $ isJust $ asNat x
    BaseIntegerRepr -> return $ isJust $ asInteger x
    BaseBVRepr _    -> return $ isJust $ asUnsignedBV x
    BaseRealRepr    -> return $ isJust $ asRational x
    BaseFloatRepr _ -> return False
    BaseStringRepr  -> return $ isJust $ asString x
    BaseComplexRepr -> return $ isJust $ asComplex x
    BaseStructRepr (flds ::Ctx.Assignment BaseTypeRepr ctx) ->
        Ctx.forIndex (Ctx.size flds) f (return True)
      where f :: IO Bool -> Ctx.Index ctx tp -> IO Bool
            f b i = (&&) <$> b <*> (baseIsConcrete sym =<< structField sym x i)
=======
    BaseBoolRepr    -> isJust $ asConstantPred x
    BaseNatRepr     -> isJust $ asNat x
    BaseIntegerRepr -> isJust $ asInteger x
    BaseBVRepr _    -> isJust $ asUnsignedBV x
    BaseRealRepr    -> isJust $ asRational x
    BaseStringRepr  -> isJust $ asString x
    BaseComplexRepr -> isJust $ asComplex x
    BaseStructRepr _ -> case asStruct x of
        Just flds -> allFC baseIsConcrete flds
        Nothing -> False
>>>>>>> 23de7be2
    BaseArrayRepr _ _bt' -> do
      case asConstantArray x of
        Just x' -> baseIsConcrete x'
        Nothing -> False

baseDefaultValue :: forall sym bt
                  . IsExprBuilder sym
                 => sym
                 -> BaseTypeRepr bt
                 -> IO (SymExpr sym bt)
baseDefaultValue sym bt =
  case bt of
    BaseBoolRepr    -> return $! falsePred sym
    BaseNatRepr     -> natLit sym 0
    BaseIntegerRepr -> intLit sym 0
    BaseBVRepr w    -> bvLit sym w 0
    BaseRealRepr    -> return $! realZero sym
    BaseFloatRepr fpp -> floatPZero sym fpp
    BaseComplexRepr -> mkComplexLit sym (0 :+ 0)
    BaseStringRepr  -> stringLit sym mempty
    BaseStructRepr flds -> do
      let f :: BaseTypeRepr tp -> IO (SymExpr sym tp)
          f v = baseDefaultValue sym v
      mkStruct sym =<< traverseFC f flds
    BaseArrayRepr idx bt' -> do
      elt <- baseDefaultValue sym bt'
      constantArray sym idx elt

-- | Return predicate equivalent to a Boolean.
backendPred :: IsExprBuilder sym => sym -> Bool -> Pred sym
backendPred sym True  = truePred  sym
backendPred sym False = falsePred sym

-- | Create a value from a rational.
mkRational :: IsExprBuilder sym => sym -> Rational -> IO (SymCplx sym)
mkRational sym v = mkComplexLit sym (v :+ 0)

-- | Create a value from an integer.
mkReal  :: (IsExprBuilder sym, Real a) => sym -> a -> IO (SymCplx sym)
mkReal sym v = mkRational sym (toRational v)

-- | Return 1 if the predicate is true; 0 otherwise.
predToReal :: IsExprBuilder sym => sym -> Pred sym -> IO (SymReal sym)
predToReal sym p = do
  r1 <- realLit sym 1
  realIte sym p r1 (realZero sym)

-- | Extract the value of a rational expression; fail if the
--   value is not a constant.
realExprAsRational :: (Monad m, IsExpr e) => e BaseRealType -> m Rational
realExprAsRational x = do
  case asRational x of
    Just r -> return r
    Nothing -> fail "Value is not a constant expression."

-- | Extract the value of a complex expression, which is assumed
--   to be a constant real number.  Fail if the number has nonzero
--   imaginary component, or if it is not a constant.
cplxExprAsRational :: (Monad m, IsExpr e) => e BaseComplexType -> m Rational
cplxExprAsRational x = do
  case asComplex x of
    Just (r :+ i) -> do
      when (i /= 0) $
        fail "Complex value has an imaginary part."
      return r
    Nothing -> do
      fail "Complex value is not a constant expression."

-- | Return a complex value as a constant integer if it exists.
cplxExprAsInteger :: (Monad m, IsExpr e) => e BaseComplexType -> m Integer
cplxExprAsInteger x = rationalAsInteger =<< cplxExprAsRational x

-- | Return value as a constant integer if it exists.
rationalAsInteger :: Monad m => Rational -> m Integer
rationalAsInteger r = do
  when (denominator r /= 1) $ do
    fail "Value is not an integer."
  return (numerator r)

-- | Return value as a constant integer if it exists.
realExprAsInteger :: (IsExpr e, Monad m) => e BaseRealType -> m Integer
realExprAsInteger x =
  rationalAsInteger =<< realExprAsRational x

-- | Compute the conjunction of a sequence of predicates.
andAllOf :: IsExprBuilder sym
         => sym
         -> Fold s (Pred sym)
         -> s
         -> IO (Pred sym)
andAllOf sym f s = foldlMOf f (andPred sym) (truePred sym) s

-- | Compute the disjunction of a sequence of predicates.
orOneOf :: IsExprBuilder sym
         => sym
         -> Fold s (Pred sym)
         -> s
         -> IO (Pred sym)
orOneOf sym f s = foldlMOf f (orPred sym) (falsePred sym) s

-- | Return predicate that holds if value is non-zero.
isNonZero :: IsExprBuilder sym => sym -> SymCplx sym -> IO (Pred sym)
isNonZero sym v = cplxNe sym v =<< mkRational sym 0

-- | Return predicate that holds if imaginary part of number is zero.
isReal :: IsExprBuilder sym => sym -> SymCplx sym -> IO (Pred sym)
isReal sym v = do
  i <- getImagPart sym v
  realEq sym i (realZero sym)

-- | Divide one number by another.
--
--   @cplxDiv x y@ is undefined when @y@ is @0@.
cplxDiv :: IsExprBuilder sym
        => sym
        -> SymCplx sym
        -> SymCplx sym
        -> IO (SymCplx sym)
cplxDiv sym x y = do
  xr :+ xi <- cplxGetParts sym x
  yc@(yr :+ yi) <- cplxGetParts sym y
  case asRational <$> yc of
    (_ :+ Just 0) -> do
      zc <- (:+) <$> realDiv sym xr yr <*> realDiv sym xi yr
      mkComplex sym zc
    (Just 0 :+ _) -> do
      zc <- (:+) <$> realDiv sym xi yi <*> realDiv sym xr yi
      mkComplex sym zc
    _ -> do
      yr_abs <- realMul sym yr yr
      yi_abs <- realMul sym yi yi
      y_abs <- realAdd sym yr_abs yi_abs

      zr_1 <- realMul sym xr yr
      zr_2 <- realMul sym xi yi
      zr <- realAdd sym zr_1 zr_2

      zi_1 <- realMul sym xi yr
      zi_2 <- realMul sym xr yi
      zi <- realSub sym zi_1 zi_2

      zc <- (:+) <$> realDiv sym zr y_abs <*> realDiv sym zi y_abs
      mkComplex sym zc

-- | Helper function that returns the principal logarithm of input.
cplxLog' :: IsExprBuilder sym
         => sym -> SymCplx sym -> IO (Complex (SymReal sym))
cplxLog' sym x = do
  xr :+ xi <- cplxGetParts sym x
  -- Get the magnitude of the value.
  xm <- realHypot sym xr xi
  -- Get angle of complex number.
  xa <- realAtan2 sym xi xr
  -- Get log of magnitude
  zr <- realLog sym xm
  return $! zr :+ xa

-- | Returns the principal logarithm of the input value.
--
--   @cplxLog x@ is undefined when @x@ is @0@, and has a
--   cut discontinuity along the negative real line.
cplxLog :: IsExprBuilder sym
        => sym -> SymCplx sym -> IO (SymCplx sym)
cplxLog sym x = mkComplex sym =<< cplxLog' sym x

-- | Returns logarithm of input at a given base.
--
--   @cplxLogBase b x@ is undefined when @x@ is @0@.
cplxLogBase :: IsExprBuilder sym
            => Rational {- ^ Base for the logarithm -}
            -> sym
            -> SymCplx sym
            -> IO (SymCplx sym)
cplxLogBase base sym x = do
  b <- realLog sym =<< realLit sym base
  z <- traverse (\r -> realDiv sym r b) =<< cplxLog' sym x
  mkComplex sym z

--------------------------------------------------------------------------
-- Relationship to concrete values

-- | Return a concrete representation of a value, if it
--   is concrete.
asConcrete :: IsExpr e => e tp -> Maybe (ConcreteVal tp)
asConcrete x =
  case exprType x of
    BaseBoolRepr    -> ConcreteBool <$> asConstantPred x
    BaseNatRepr    -> ConcreteNat <$> asNat x
    BaseIntegerRepr -> ConcreteInteger <$> asInteger x
    BaseRealRepr    -> ConcreteReal <$> asRational x
    BaseStringRepr -> ConcreteString <$> asString x
    BaseComplexRepr -> ConcreteComplex <$> asComplex x
    BaseBVRepr w    -> ConcreteBV w <$> asUnsignedBV x
    BaseFloatRepr _ -> Nothing
    BaseStructRepr _ -> Nothing -- FIXME?
    BaseArrayRepr _ _ -> Nothing -- FIXME?


-- | Create a literal symbolic value from a concrete value.
concreteToSym :: IsExprBuilder sym => sym -> ConcreteVal tp -> IO (SymExpr sym tp)
concreteToSym sym = \case
   ConcreteBool True    -> return (truePred sym)
   ConcreteBool False   -> return (falsePred sym)
   ConcreteNat x        -> natLit sym x
   ConcreteInteger x    -> intLit sym x
   ConcreteReal x       -> realLit sym x
   ConcreteString x     -> stringLit sym x
   ConcreteComplex x    -> mkComplexLit sym x
   ConcreteBV w x       -> bvLit sym w x
   ConcreteStruct xs    -> mkStruct sym =<< traverseFC (concreteToSym sym) xs
   ConcreteArray idxTy def xs0 -> go (Map.toAscList xs0) =<< constantArray sym idxTy =<< concreteToSym sym def
     where
     go [] arr = return arr
     go ((i,x):xs) arr =
        do arr' <- go xs arr
           i' <- traverseFC (concreteToSym sym) i
           x' <- concreteToSym sym x
           arrayUpdate sym arr' i' x'

------------------------------------------------------------------------
-- muxIntegerRange

{-# INLINABLE muxIntegerRange #-}
{- | This function is used for selecting a value from among potential
values in a range.

'muxIntegerRange p ite f l h' returns an expression denoting the value obtained
from the value 'f i' where 'i' is the smallest value in the range '[l..h]'
such that 'p i' is true.  If 'p i' is true for no such value then,
this returns the value 'f h'. -}
muxIntegerRange :: Monad m
                => (Integer -> m (e BaseBoolType))
                   -- ^ Returns predicate that holds if we have found the value we are looking
                   -- for.  It is assumed that the predicate must hold for a unique integer in
                   -- the range.
                -> (e BaseBoolType -> a -> a -> m a)
                   -- ^ Ite function
                -> (Integer -> m a)
                   -- ^ Function for concrete values.
                -> Integer -- ^ Lower bound (inclusive)
                -> Integer -- ^ Upper bound (inclusive)
                -> m a
muxIntegerRange predFn iteFn f l h
  | l < h = do
    c <- predFn l
    match_branch <- f l
    other_branch <- muxIntegerRange predFn iteFn f (succ l) h
    iteFn c match_branch other_branch
  | otherwise = f h

-- | This provides an interface for converting between Haskell values and a
-- solver representation.
data SymEncoder sym v tp
   = SymEncoder { symEncoderType :: !(BaseTypeRepr tp)
                , symFromExpr :: !(sym -> SymExpr sym tp -> IO v)
                , symToExpr   :: !(sym -> v -> IO (SymExpr sym tp))
                }<|MERGE_RESOLUTION|>--- conflicted
+++ resolved
@@ -2113,31 +2113,17 @@
                -> Bool
 baseIsConcrete x =
   case exprType x of
-<<<<<<< HEAD
-    BaseBoolRepr    -> return $ isJust $ asConstantPred x
-    BaseNatRepr     -> return $ isJust $ asNat x
-    BaseIntegerRepr -> return $ isJust $ asInteger x
-    BaseBVRepr _    -> return $ isJust $ asUnsignedBV x
-    BaseRealRepr    -> return $ isJust $ asRational x
-    BaseFloatRepr _ -> return False
-    BaseStringRepr  -> return $ isJust $ asString x
-    BaseComplexRepr -> return $ isJust $ asComplex x
-    BaseStructRepr (flds ::Ctx.Assignment BaseTypeRepr ctx) ->
-        Ctx.forIndex (Ctx.size flds) f (return True)
-      where f :: IO Bool -> Ctx.Index ctx tp -> IO Bool
-            f b i = (&&) <$> b <*> (baseIsConcrete sym =<< structField sym x i)
-=======
     BaseBoolRepr    -> isJust $ asConstantPred x
     BaseNatRepr     -> isJust $ asNat x
     BaseIntegerRepr -> isJust $ asInteger x
     BaseBVRepr _    -> isJust $ asUnsignedBV x
     BaseRealRepr    -> isJust $ asRational x
+    BaseFloatRepr _ -> return False
     BaseStringRepr  -> isJust $ asString x
     BaseComplexRepr -> isJust $ asComplex x
     BaseStructRepr _ -> case asStruct x of
         Just flds -> allFC baseIsConcrete flds
         Nothing -> False
->>>>>>> 23de7be2
     BaseArrayRepr _ _bt' -> do
       case asConstantArray x of
         Just x' -> baseIsConcrete x'
