{-# Language ImplicitParams #-}
{-# Language TypeFamilies #-}
{-# Language RankNTypes #-}
{-# Language PatternSynonyms #-}
{-# Language OverloadedStrings #-}

{-# Language FlexibleContexts #-}
{-# Language TypeApplications #-}
module Main(main) where

import Data.String(fromString)
import qualified Data.Map as Map
import Control.Lens((^.))
import Control.Monad.ST(RealWorld, stToIO)
import Control.Monad(unless, join, void)
import Control.Exception(SomeException(..),displayException)
import System.IO(hPutStrLn,stdout,stderr,withFile,IOMode(..))
import System.Environment(getProgName,getArgs)
import System.FilePath(takeExtension, (</>))

import Control.Monad.State(evalStateT,liftIO)

import Data.Parameterized.Nonce(withIONonceGenerator)
import Data.Parameterized.Some(Some(..))
import Data.Parameterized.Context(pattern Empty)

import Text.LLVM.AST(Module)
import Data.LLVM.BitCode (parseBitCodeFromFile)


import Lang.Crucible.Backend
import Lang.Crucible.Backend.Online

import Lang.Crucible.Types
import Lang.Crucible.CFG.Core(SomeCFG(..), AnyCFG(..), cfgArgTypes)
import Lang.Crucible.FunctionHandle(newHandleAllocator,HandleAllocator)
import Lang.Crucible.Simulator.Profiling
  ( newProfilingTable, startRecordingSolverEvents, symProUIString
  , executeCrucibleProfiling, inProfilingFrame
  )
import Lang.Crucible.Simulator
  ( emptyRegMap, regValue
  , fnBindingsFromList, initSimState, runOverrideSim, callCFG
  , SimError(..), ExecResult(..)
  , initSimContext, initSimState, defaultAbortHandler
  )
import Lang.Crucible.LLVM(llvmExtensionImpl, llvmGlobals, registerModuleFn)
import Lang.Crucible.LLVM.MemModel(withPtrWidth)
import Lang.Crucible.LLVM.Translation
        ( translateModule, ModuleTranslation, initializeMemory
        , transContext, cfgMap, initMemoryCFG
        , LLVMContext
        , ModuleCFGMap
        )
import Lang.Crucible.LLVM.Intrinsics
          (llvmIntrinsicTypes, llvmPtrWidth, register_llvm_overrides)

import What4.Config (setOpt, getOptionSetting)
import What4.Interface ( getConfiguration )
import What4.ProgramLoc



import Error
import Goal
import Types
import Overrides
import Model
import Clang
import Log
import Options
import Report

main :: IO ()
main =
  do args <- getArgs
     case args of
       file : _ ->
          do opts <- testOptions file
             do unless (takeExtension file == ".bc") (genBitCode opts)
                checkBC opts
           `catch` \e -> sayFail "Crux" (ppError e)
       _ -> do p <- getProgName
               hPutStrLn stderr $ unlines
                  [ "Usage:"
                  , "  " ++ p ++ " FILE.bc"
                  ]
    `catch` \(SomeException e) ->
                    do putStrLn "TOP LEVEL EXCEPTION"
                       putStrLn (displayException e)

checkBC :: Options -> IO ()
checkBC opts =
  do let file = optsBCFile opts
     say "Crux" ("Checking " ++ show file)
     res <- simulate opts (checkFun "main")
     generateReport opts res
     makeCounterExamples opts res


makeCounterExamples :: Options -> Maybe ProvedGoals -> IO ()
makeCounterExamples opts = maybe (return ()) go
 where
 go gs =
  case gs of
    AtLoc _ _ gs1 -> go gs1
    Branch g1 g2  -> go g1 >> go g2
    Goal _ (c,_) _ res ->
      let suff = case plSourceLoc (simErrorLoc c) of
                   SourcePos _ l _ -> show l
                   _               -> "unknown"
          msg = show (simErrorReason c)

      in case res of
           NotProved (Just m) ->
             do sayFail "Crux" ("Counter example for " ++ msg)
                (_prt,dbg) <- buildModelExes opts suff (modelInC m)
                say "Crux" ("*** debug executable: " ++ dbg)
                say "Crux" ("*** break on line: " ++ suff)
           _ -> return ()

-- | Create a simulator context for the given architecture.
setupSimCtxt ::
  (ArchOk arch, IsSymInterface sym) =>
  HandleAllocator RealWorld ->
  sym ->
  SimCtxt sym arch
setupSimCtxt halloc sym =
  initSimContext sym
                 llvmIntrinsicTypes
                 halloc
                 stdout
                 (fnBindingsFromList [])
                 llvmExtensionImpl
                 emptyModel


-- | Parse an LLVM bit-code file.
parseLLVM :: FilePath -> IO Module
parseLLVM file =
  do ok <- parseBitCodeFromFile file
     case ok of
       Left err -> throwError (LLVMParseError err)
       Right m  -> return m

setupMem ::
  (ArchOk arch, IsSymInterface sym) =>
  LLVMContext arch ->
  ModuleTranslation arch ->
  OverM sym arch ()
setupMem ctx mtrans =
  do -- register the callable override functions
     evalStateT register_llvm_overrides ctx

     -- initialize LLVM global variables
     -- XXX: this might be wrong: only RO globals should be set
     _ <- case initMemoryCFG mtrans of
            SomeCFG initCFG -> callCFG initCFG emptyRegMap

      -- register all the functions defined in the LLVM module
     mapM_ registerModuleFn $ Map.toList $ cfgMap mtrans


-- Returns only non-trivial goals
simulate ::
  Options ->
  (forall sym arch.
      ArchOk arch => ModuleCFGMap arch -> OverM sym arch ()
  ) ->
  IO (Maybe ProvedGoals)
simulate opts k =
  do llvm_mod   <- parseLLVM (optsBCFile opts)
     halloc     <- newHandleAllocator
     Some trans <- stToIO (translateModule halloc llvm_mod)
     let llvmCtxt = trans ^. transContext

     llvmPtrWidth llvmCtxt $ \ptrW ->
       withPtrWidth ptrW $
       withIONonceGenerator $ \nonceGen ->
<<<<<<< HEAD
       -- withZ3OnlineBackend @_ @(Flags FloatIEEE) @_ nonceGen $ \sym ->
=======
       --withZ3OnlineBackend @_ @(Flags FloatIEEE) @_ nonceGen $ \sym ->
>>>>>>> ab150f7c
       withYicesOnlineBackend @_ @(Flags FloatReal) @_ nonceGen $ \sym ->
       do frm <- pushAssumptionFrame sym
          let simctx = setupSimCtxt halloc sym

          void $ join (setOpt <$> getOptionSetting checkPathSatisfiability (getConfiguration sym)
                              <*> pure (checkPathSat opts))

          mem  <- initializeMemory sym llvmCtxt llvm_mod
          let globSt = llvmGlobals llvmCtxt mem
          let simSt  = initSimState simctx globSt defaultAbortHandler

          tbl <- newProfilingTable
          startRecordingSolverEvents sym tbl

          gls <- inProfilingFrame tbl "<Crux>" Nothing $
            do res <- executeCrucibleProfiling tbl simSt $ runOverrideSim UnitRepr $
                     do setupMem llvmCtxt trans
                        setupOverrides llvmCtxt
                        k (cfgMap trans)

               _ <- popAssumptionFrame sym frm

               ctx' <- case res of
                         FinishedResult ctx' _ -> return ctx'
                         AbortedResult ctx' _  -> return ctx'

               say "Crux" "Simulation complete."

               inProfilingFrame tbl "<Proof Phase>" Nothing $
                 do pg <- inProfilingFrame tbl "<Prove Goals>" Nothing
                             (proveGoals ctx' =<< getProofObligations sym)
                    inProfilingFrame tbl "<SimplifyGoals>" Nothing
                             (provedGoalsTree ctx' pg)

          let profOutFile = outDir opts </> "report_data.js"
          withFile profOutFile WriteMode $ \h ->
            hPutStrLn h =<< symProUIString (optsBCFile opts) (optsBCFile opts) tbl

          return gls


checkFun :: ArchOk arch => String -> ModuleCFGMap arch -> OverM sym arch ()
checkFun nm mp =
  case Map.lookup (fromString nm) mp of
    Just (AnyCFG anyCfg) ->
      case cfgArgTypes anyCfg of
        Empty ->
          do liftIO $ say "Crux" ("Simulating function " ++ show nm)
             (regValue <$> callCFG anyCfg emptyRegMap) >> return ()
        _     -> throwError BadFun
    Nothing -> throwError (MissingFun nm)<|MERGE_RESOLUTION|>--- conflicted
+++ resolved
@@ -177,11 +177,7 @@
      llvmPtrWidth llvmCtxt $ \ptrW ->
        withPtrWidth ptrW $
        withIONonceGenerator $ \nonceGen ->
-<<<<<<< HEAD
-       -- withZ3OnlineBackend @_ @(Flags FloatIEEE) @_ nonceGen $ \sym ->
-=======
        --withZ3OnlineBackend @_ @(Flags FloatIEEE) @_ nonceGen $ \sym ->
->>>>>>> ab150f7c
        withYicesOnlineBackend @_ @(Flags FloatReal) @_ nonceGen $ \sym ->
        do frm <- pushAssumptionFrame sym
           let simctx = setupSimCtxt halloc sym
