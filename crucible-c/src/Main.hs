--- conflicted
+++ resolved
@@ -80,12 +80,11 @@
 
 errHandler :: Options -> Error -> IO ()
 errHandler opts e =
-  do sayFail "Crux" ("That: " ++ ppError e)
+  do sayFail "Crux" (ppError e)
      case e of
        FailedToProve _ (Just c) -> buildModelExes opts c
-       SimFail {} -> putStrLn "SIMFAI"
        _ -> return ()
-    `catch` \e1 -> sayFail "Crux" ("The other: " ++ ppError e1)
+    `catch` \e1 -> sayFail "Crux" (ppError e1)
 
 checkBC :: Options -> IO ()
 checkBC opts =
@@ -172,17 +171,12 @@
 
           case res of
             FinishedExecution ctx' _ ->
-              do putStrLn "First case"
-                 gs <- Fold.toList <$> getProofObligations sym
+              do gs <- Fold.toList <$> getProofObligations sym
                  proveGoals ctx' gs
             AbortedResult _ctxt err ->
-<<<<<<< HEAD
-              do putStrLn "Over here"
-                 let fs = err ^.. arFrames
+              do let fs = err ^.. arFrames
                  putStrLn "Call stack:"
                  print (ppExceptionContext fs)
-                 putStrLn "AR:"
-                 putStrLn (unlines (ppAR err))
                  throwError (SimAbort err)
 
 
@@ -194,12 +188,6 @@
                                   [ "  " ++ li | li <- ppAR l ] ++
                                   [ "  ---" ] ++
                                   [ "  " ++ li | li <- ppAR r ]
-=======
-              do let fs = err ^.. arFrames
-                 putStrLn "Call stack:"
-                 print (ppExceptionContext fs)
-                 throwError (SimAbort err)
->>>>>>> 94985638
 
 
 checkFun :: ArchOk arch => String -> ModuleCFGMap arch -> OverM scope arch ()
