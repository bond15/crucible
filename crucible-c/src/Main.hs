--- conflicted
+++ resolved
@@ -97,7 +97,7 @@
       let suff = case plSourceLoc (simErrorLoc c) of
                    SourcePos _ l _ -> show l
                    _               -> "unknown"
-          msg = simErrorReasonMsg (simErrorReason c)
+          msg = show (simErrorReason c)
 
       in case res of
            NotProved (Just m) ->
@@ -183,15 +183,8 @@
           _ <- popAssumptionFrame sym frm
 
           ctx' <- case res of
-<<<<<<< HEAD
                     FinishedResult ctx' _ -> return ctx'
-                    AbortedResult ctx' _ ->
-                      do putStrLn "Aborted result"
-                         return ctx'
-=======
-                    FinishedExecution ctx' _ -> return ctx'
-                    AbortedResult ctx' _     -> return ctx'
->>>>>>> 63931edb
+                    AbortedResult ctx' _  -> return ctx'
 
           say "Crux" "Simulation complete."
 
