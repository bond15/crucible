{- |
Module           : Lang.Crucible.CFG.Expr
Description      : Expression syntax definitions
Copyright        : (c) Galois, Inc 2014-2016
License          : BSD3
Maintainer       : Joe Hendrix <jhendrix@galois.com>

Define the syntax of Crucible expressions.  Expressions represent
side-effect free computations that result in terms.  The same
expression language is used both for registerized CFGs ("Lang.Crucible.CFG.Reg")
and for the core SSA-form CFGs ("Lang.Crucible.CFG.Core").

Evaluation of expressions is defined in module "Lang.Crucible.Simulator.Evaluation".
-}
{-# LANGUAGE DataKinds #-}
{-# LANGUAGE FlexibleContexts #-}
{-# LANGUAGE GADTs #-}
{-# LANGUAGE KindSignatures #-}
{-# LANGUAGE PatternSynonyms #-}
{-# LANGUAGE PolyKinds #-}
{-# LANGUAGE RankNTypes #-}
{-# LANGUAGE ScopedTypeVariables #-}
{-# LANGUAGE TemplateHaskell #-}
{-# LANGUAGE TypeOperators #-}
{-# LANGUAGE UndecidableInstances #-}

{-# LANGUAGE TypeApplications #-}
{-# LANGUAGE TypeFamilies #-}
<<<<<<< HEAD
{-# LANGUAGE MultiParamTypeClasses #-}
=======
>>>>>>> 4f661a93

-- This option is here because, without it, GHC takes an extremely
-- long time (forever?) to compile this module with profiling enabled.
-- The SpecConstr optimization appears to be the culprit, and this
-- option disables it.  Perhaps we only need to disable this
-- optimization on profiling builds?
{-# OPTIONS_GHC -fno-spec-constr #-}

module Lang.Crucible.CFG.Expr
  ( -- * App
    App(..)
  , mapApp
  , foldApp
  , traverseApp
  , pattern BoolEq
  , pattern NatEq
  , pattern IntEq
  , pattern RealEq
  , pattern BVEq

  , pattern BoolIte
  , pattern NatIte
  , pattern IntIte
  , pattern RealIte
  , pattern BVIte
    -- * Base terms
  , BaseTerm(..)
  , module Lang.Crucible.CFG.Extension
  , RoundingMode(..)
  ) where

import           Control.Monad.Identity
import           Control.Monad.State.Strict hiding (lift)
<<<<<<< HEAD
import           Data.Kind(Type)
import           Data.Proxy(Proxy(..))
=======
import           Data.Kind
>>>>>>> 4f661a93
import           Data.Text (Text)
import           Data.Vector (Vector)
import qualified Data.Vector as V
import           Numeric.Natural
import           Text.PrettyPrint.ANSI.Leijen hiding ((<$>))

import           Data.Parameterized.Classes
import qualified Data.Parameterized.Context as Ctx
import qualified Data.Parameterized.TH.GADT as U
import           Data.Parameterized.TraversableFC

import           What4.Interface (RoundingMode(..))

import           Lang.Crucible.CFG.Extension
import           Lang.Crucible.Types
import           Lang.Crucible.FunctionHandle
import           Lang.Crucible.Utils.PrettyPrint
import qualified Lang.Crucible.Utils.Structural as U


import Unsafe.Coerce(unsafeCoerce)
------------------------------------------------------------------------
-- BaseTerm

-- | Base terms represent the subset of expressions
--   of base types, packaged together with a run-time
--   representation of their type.
data BaseTerm (f :: CrucibleType -> Type) (tp :: BaseType)
   = BaseTerm { baseTermType :: !(BaseTypeRepr tp)
              , baseTermVal  :: !(f (BaseToType tp))
              }

instance TestEqualityFC BaseTerm where
  testEqualityFC testF (BaseTerm _ x) (BaseTerm _ y) = do
    Refl <- testF x y
    return Refl
instance TestEquality f => TestEquality (BaseTerm f) where
  testEquality = testEqualityFC testEquality

instance OrdFC BaseTerm where
  compareFC cmpF (BaseTerm _ x) (BaseTerm _ y) = do
    case cmpF x y of
      LTF -> LTF
      GTF -> GTF
      EQF -> EQF
instance OrdF f => OrdF (BaseTerm f) where
  compareF = compareFC compareF

instance FunctorFC BaseTerm where
  fmapFC = fmapFCDefault

instance FoldableFC BaseTerm where
  foldMapFC = foldMapFCDefault

instance TraversableFC BaseTerm where
  traverseFC f (BaseTerm tp x) = BaseTerm tp <$> f x

<<<<<<< HEAD
type instance Instantiate subst BaseTerm = BaseTerm 

instance InstantiateF CrucibleType f => InstantiateF CrucibleType (BaseTerm f) where
  instantiateF subst (BaseTerm (btr :: BaseTypeRepr btr) val)
    | Refl <- closed (Proxy :: Proxy btr) subst =
=======
type instance Instantiate subst BaseTerm = BaseTerm

instance InstantiateFC BaseTerm where

  instantiateFC subst (BaseTerm (btr :: BaseTypeRepr btr) val)
    | Refl <- closed @_ @(BaseTypeRepr btr) subst =
>>>>>>> 4f661a93
    BaseTerm btr (instantiate subst val)


------------------------------------------------------------------------
-- App

-- | Equality on booleans
pattern BoolEq :: () => (tp ~ BoolType) => f BoolType -> f BoolType -> App ext f tp
pattern BoolEq x y = BaseIsEq BaseBoolRepr x y

-- | Equality on natural numbers.
pattern NatEq :: () => (tp ~ BoolType) => f NatType -> f NatType -> App ext f tp
pattern NatEq x y = BaseIsEq BaseNatRepr x y

-- | Equality on integers
pattern IntEq :: () => (tp ~ BoolType) => f IntegerType -> f IntegerType -> App ext f tp
pattern IntEq x y = BaseIsEq BaseIntegerRepr x y

-- | Equality on real numbers.
pattern RealEq :: () => (tp ~ BoolType) => f RealValType -> f RealValType -> App ext f tp
pattern RealEq x y = BaseIsEq BaseRealRepr x y

-- | Equality on bitvectors
pattern BVEq :: () => (1 <= w, tp ~ BoolType) => NatRepr w -> f (BVType w) -> f (BVType w) -> App ext f tp
pattern BVEq w x y = BaseIsEq (BaseBVRepr w) x y


-- | Return first or second value depending on condition.
pattern BoolIte :: () => (tp ~ BoolType) => f BoolType -> f tp -> f tp -> App ext f tp
pattern BoolIte c x y = BaseIte BaseBoolRepr c x y

-- | Return first or second value depending on condition.
pattern NatIte :: () => (tp ~ NatType) => f BoolType -> f tp -> f tp -> App ext f tp
pattern NatIte c x y = BaseIte BaseNatRepr c x y

-- | Return first or second value depending on condition.
pattern IntIte :: () => (tp ~ IntegerType) => f BoolType -> f tp -> f tp -> App ext f tp
pattern IntIte c x y = BaseIte BaseIntegerRepr c x y

-- | Return first or second number depending on condition.
pattern RealIte :: () => (tp ~ RealValType) => f BoolType -> f tp -> f tp -> App ext f tp
pattern RealIte c x y = BaseIte BaseRealRepr c x y

-- | Return first or second value depending on condition.
pattern BVIte :: () => (1 <= w, tp ~ BVType w) => f BoolType -> NatRepr w -> f tp -> f tp -> App ext f tp
pattern BVIte c w x y = BaseIte (BaseBVRepr w) c x y

-- | The main Crucible expression datastructure, defined as a
-- multisorted algebra. Type @'App' ext f tp@ encodes the top-level
-- application of a Crucible expression. The parameter @ext@ is used
-- to indicate which syntax extension is being used via the
-- @ExprExtension@ type family.  The type parameter @tp@ is a
-- type index that indicates the Crucible type of the values denoted
-- by the given expression form. Parameter @f@ is used everywhere a
-- recursive sub-expression would go.  Uses of the 'App' type will
-- tie the knot through this parameter.
data App (ext :: Type) (f :: CrucibleType -> Type) (tp :: CrucibleType) where

  ----------------------------------------------------------------------
  -- Syntax Extension

  ExtensionApp :: !(ExprExtension ext f tp) -> App ext f tp

  ----------------------------------------------------------------------
  -- Polymorphic

  -- | Return true if two base types are equal.
  BaseIsEq :: !(BaseTypeRepr tp)
           -> !(f (BaseToType tp))
           -> !(f (BaseToType tp))
           -> App ext f BoolType

  -- | Select one or other
  BaseIte :: !(BaseTypeRepr tp)
          -> !(f BoolType)
          -> !(f (BaseToType tp))
          -> !(f (BaseToType tp))
          -> App ext f (BaseToType tp)

  ----------------------------------------------------------------------
  -- ()

  EmptyApp :: App ext f UnitType

  ----------------------------------------------------------------------
  -- Any

  -- Build an ANY type package.
  PackAny :: !(TypeRepr tp)
          -> !(f tp)
          -> App ext f AnyType

  -- Attempt to open an ANY type. Return the contained
  -- value if it has the given type; otherwise return Nothing.
  UnpackAny :: !(TypeRepr tp)
            -> !(f AnyType)
            -> App ext f (MaybeType tp)

  ---------------------------------------------------------------------
  -- Bool

  BoolLit :: !Bool -> App ext f BoolType

  Not :: !(f BoolType)
      -> App ext f BoolType

  And :: !(f BoolType)
      -> !(f BoolType)
      -> App ext f BoolType
  Or  :: !(f BoolType)
      -> !(f BoolType)
      -> App ext f BoolType

  -- Exclusive or of Boolean values.
  BoolXor :: !(f BoolType)
          -> !(f BoolType)
          -> App ext f BoolType

  ----------------------------------------------------------------------
  -- Nat

  -- @NatLit n@ returns the value n.
  NatLit :: !Natural -> App ext f NatType
  -- Less than on natural numbers.
  NatLt :: !(f NatType) -> !(f NatType) -> App ext f BoolType
  -- Less than or equal on natural numbers.
  NatLe :: !(f NatType) -> !(f NatType) -> App ext f BoolType
  -- Add two natural numbers.
  NatAdd :: !(f NatType) -> !(f NatType) -> App ext f NatType
  -- @NatSub x y@ equals @x - y@.
  -- The result is undefined if the @x@ is less than @y@.
  NatSub :: !(f NatType) -> !(f NatType) -> App ext f NatType
  -- Multiply two natural numbers.
  NatMul :: !(f NatType) -> !(f NatType) -> App ext f NatType
  -- Divide two natural numbers.  Undefined if the divisor is 0.
  NatDiv :: !(f NatType) -> !(f NatType) -> App ext f NatType
  -- Modular reduction on natural numbers. Undefined if the modulus is 0.
  NatMod :: !(f NatType) -> !(f NatType) -> App ext f NatType

  ----------------------------------------------------------------------
  -- Integer

  -- Create a singleton real array from a numeric literal.
  IntLit :: !Integer -> App ext f IntegerType
  -- Less-than test on integers
  IntLt :: !(f IntegerType) -> !(f IntegerType) -> App ext f BoolType
  -- Less-than-or-equal test on integers
  IntLe :: !(f IntegerType) -> !(f IntegerType) -> App ext f BoolType
  -- Negation of an integer value
  IntNeg :: !(f IntegerType) -> App ext f IntegerType
  -- Add two integers.
  IntAdd :: !(f IntegerType) -> !(f IntegerType) -> App ext f IntegerType
  -- Subtract one integer from another.
  IntSub :: !(f IntegerType) -> !(f IntegerType) -> App ext f IntegerType
  -- Multiply two integers.
  IntMul :: !(f IntegerType) -> !(f IntegerType) -> App ext f IntegerType
  -- Divide two integers.  Undefined if the divisor is 0.
  IntDiv :: !(f IntegerType) -> !(f IntegerType) -> App ext f IntegerType
  -- Modular reduction on integers.  Undefined if the modulus is 0.
  IntMod :: !(f IntegerType) -> !(f IntegerType) -> App ext f IntegerType
  -- Integer absolute value
  IntAbs :: !(f IntegerType) -> App ext f IntegerType

  ----------------------------------------------------------------------
  -- RealVal

  -- A real constant
  RationalLit :: !Rational -> App ext f RealValType

  RealLt :: !(f RealValType) -> !(f RealValType) -> App ext f BoolType
  RealLe :: !(f RealValType) -> !(f RealValType) -> App ext f BoolType
  -- Negate a real number
  RealNeg :: !(f RealValType) -> App ext f RealValType
  -- Add two natural numbers.
  RealAdd :: !(f RealValType) -> !(f RealValType) -> App ext f RealValType
  -- Subtract one number from another.
  RealSub :: !(f RealValType) -> !(f RealValType) -> App ext f RealValType
  -- Multiple two numbers.
  RealMul :: !(f RealValType) -> !(f RealValType) -> App ext f RealValType
  -- Divide two numbers.
  RealDiv :: !(f RealValType) -> !(f RealValType) -> App ext f RealValType
  -- Compute the "real modulus", which is @x - y * floor(x ./ y)@ when
  -- @y@ is not zero and @x@ when @y@ is zero.
  RealMod :: !(f RealValType) -> !(f RealValType) -> App ext f RealValType

  -- Return true if real value is integer.
  RealIsInteger :: !(f RealValType) -> App ext f BoolType

  ----------------------------------------------------------------------
  -- Float

  -- Floating point constants
  FloatLit :: !Float -> App ext f (FloatType SingleFloat)
  DoubleLit :: !Double -> App ext f (FloatType DoubleFloat)
  FloatNaN :: !(FloatInfoRepr fi) -> App ext f (FloatType fi)
  FloatPInf :: !(FloatInfoRepr fi) -> App ext f (FloatType fi)
  FloatNInf :: !(FloatInfoRepr fi) -> App ext f (FloatType fi)
  FloatPZero :: !(FloatInfoRepr fi) -> App ext f (FloatType fi)
  FloatNZero :: !(FloatInfoRepr fi) -> App ext f (FloatType fi)

  -- Arithmetic operations
  FloatNeg
    :: !(FloatInfoRepr fi)
    -> !(f (FloatType fi))
    -> App ext f (FloatType fi)
  FloatAbs
    :: !(FloatInfoRepr fi)
    -> !(f (FloatType fi))
    -> App ext f (FloatType fi)
  FloatSqrt
    :: !(FloatInfoRepr fi)
    -> !RoundingMode
    -> !(f (FloatType fi))
    -> App ext f (FloatType fi)

  FloatAdd
    :: !(FloatInfoRepr fi)
    -> !RoundingMode
    -> !(f (FloatType fi))
    -> !(f (FloatType fi))
    -> App ext f (FloatType fi)
  FloatSub
    :: !(FloatInfoRepr fi)
    -> !RoundingMode
    -> !(f (FloatType fi))
    -> !(f (FloatType fi))
    -> App ext f (FloatType fi)
  FloatMul
    :: !(FloatInfoRepr fi)
    -> !RoundingMode
    -> !(f (FloatType fi))
    -> !(f (FloatType fi))
    -> App ext f (FloatType fi)
  FloatDiv
    :: !(FloatInfoRepr fi)
    -> !RoundingMode
    -> !(f (FloatType fi))
    -> !(f (FloatType fi))
    -> App ext f (FloatType fi)
  -- Foating-point remainder of the two operands
  FloatRem
    :: !(FloatInfoRepr fi)
    -> !(f (FloatType fi))
    -> !(f (FloatType fi))
    -> App ext f (FloatType fi)
  FloatMin
    :: !(FloatInfoRepr fi)
    -> !(f (FloatType fi))
    -> !(f (FloatType fi))
    -> App ext f (FloatType fi)
  FloatMax
    :: !(FloatInfoRepr fi)
    -> !(f (FloatType fi))
    -> !(f (FloatType fi))
    -> App ext f (FloatType fi)
  FloatFMA
    :: !(FloatInfoRepr fi)
    -> !RoundingMode
    -> !(f (FloatType fi))
    -> !(f (FloatType fi))
    -> !(f (FloatType fi))
    -> App ext f (FloatType fi)

  -- Comparison operations
  FloatEq :: !(f (FloatType fi)) -> !(f (FloatType fi)) -> App ext f BoolType
  FloatFpEq :: !(f (FloatType fi)) -> !(f (FloatType fi)) -> App ext f BoolType
  FloatGt :: !(f (FloatType fi)) -> !(f (FloatType fi)) -> App ext f BoolType
  FloatGe :: !(f (FloatType fi)) -> !(f (FloatType fi)) -> App ext f BoolType
  FloatLt :: !(f (FloatType fi)) -> !(f (FloatType fi)) -> App ext f BoolType
  FloatLe :: !(f (FloatType fi)) -> !(f (FloatType fi)) -> App ext f BoolType
  FloatNe :: !(f (FloatType fi)) -> !(f (FloatType fi)) -> App ext f BoolType
  FloatFpNe :: !(f (FloatType fi)) -> !(f (FloatType fi)) -> App ext f BoolType

  FloatIte
    :: !(FloatInfoRepr fi)
    -> !(f BoolType)
    -> !(f (FloatType fi))
    -> !(f (FloatType fi))
    -> App ext f (FloatType fi)

  -- Conversion operations
  FloatCast
    :: !(FloatInfoRepr fi)
    -> !RoundingMode
    -> !(f (FloatType fi'))
    -> App ext f (FloatType fi)
  FloatFromBinary
    :: !(FloatInfoRepr fi)
    -> !(f (BVType (FloatInfoToBitWidth fi)))
    -> App ext f (FloatType fi)
  FloatToBinary
    :: (1 <= FloatInfoToBitWidth fi)
    => !(FloatInfoRepr fi)
    -> !(f (FloatType fi))
    -> App ext f (BVType (FloatInfoToBitWidth fi))
  FloatFromBV
    :: (1 <= w)
    => !(FloatInfoRepr fi)
    -> !RoundingMode
    -> !(f (BVType w))
    -> App ext f (FloatType fi)
  FloatFromSBV
    :: (1 <= w)
    => !(FloatInfoRepr fi)
    -> !RoundingMode
    -> !(f (BVType w))
    -> App ext f (FloatType fi)
  FloatFromReal
    :: !(FloatInfoRepr fi)
    -> !RoundingMode
    -> !(f RealValType)
    -> App ext f (FloatType fi)
  FloatToBV
    :: (1 <= w)
    => !(NatRepr w)
    -> !RoundingMode
    -> !(f (FloatType fi))
    -> App ext f (BVType w)
  FloatToSBV
    :: (1 <= w)
    => !(NatRepr w)
    -> !RoundingMode
    -> !(f (FloatType fi))
    -> App ext f (BVType w)
  FloatToReal :: !(f (FloatType fi)) -> App ext f RealValType

  -- Classification operations
  FloatIsNaN :: !(f (FloatType fi)) -> App ext f BoolType
  FloatIsInfinite :: !(f (FloatType fi)) -> App ext f BoolType
  FloatIsZero :: !(f (FloatType fi)) -> App ext f BoolType
  FloatIsPositive :: !(f (FloatType fi)) -> App ext f BoolType
  FloatIsNegative :: !(f (FloatType fi)) -> App ext f BoolType
  FloatIsSubnormal :: !(f (FloatType fi)) -> App ext f BoolType
  FloatIsNormal :: !(f (FloatType fi)) -> App ext f BoolType

  ----------------------------------------------------------------------
  -- Maybe

  JustValue :: !(TypeRepr tp)
            -> !(f tp)
            -> App ext f (MaybeType tp)

  NothingValue :: !(TypeRepr tp) -> App ext f (MaybeType tp)

  -- This is a partial operation with given a maybe value returns the
  -- value if is defined and otherwise fails with the given error message.
  --
  -- This operation should be used instead of pattern matching on a maybe
  -- when you do not want an explicit error message being printed, but rather
  -- want to assert that the value is defined.
  FromJustValue :: !(TypeRepr tp)
                -> !(f (MaybeType tp))
                -> !(f StringType)
                -> App ext f tp


  ----------------------------------------------------------------------
  -- Side conditions
  AddSideCondition :: BaseTypeRepr bt
                   -> !(f (BoolType))
                   -> String
                   -> !(f (BaseToType bt))
                   -> App ext f (BaseToType bt)

  ----------------------------------------------------------------------
  -- Recursive Types
  RollRecursive :: IsRecursiveType nm
                => !(SymbolRepr nm)
                -> !(CtxRepr ctx)
                -> !(f (UnrollType nm ctx))
                -> App ext f (RecursiveType nm ctx)

  UnrollRecursive
                :: IsRecursiveType nm
                => !(SymbolRepr nm)
                -> !(CtxRepr ctx)
                -> !(f (RecursiveType nm ctx))
                -> App ext f (UnrollType nm ctx)

  ----------------------------------------------------------------------
  -- Vector

  -- Vector literal.
  VectorLit :: !(TypeRepr tp) -> !(Vector (f tp)) -> App ext f (VectorType tp)

  -- Create an vector of constants.
  VectorReplicate :: !(TypeRepr tp)
                  -> !(f NatType)
                  -> !(f tp)
                  -> App ext f (VectorType tp)

  -- Return true if vector is empty.
  VectorIsEmpty :: !(f (VectorType tp))
                -> App ext f BoolType

  -- Size of vector
  VectorSize :: !(f (VectorType tp)) -> App ext f NatType

  -- Return value stored in given entry.
  VectorGetEntry :: !(TypeRepr tp)
                 -> !(f (VectorType tp))
                 -> !(f NatType)
                 -> App ext f tp

  -- Update vector at given entry.
  VectorSetEntry :: !(TypeRepr tp)
                 -> !(f (VectorType tp))
                 -> !(f NatType)
                 -> !(f tp)
                 -> App ext f (VectorType tp)

  -- Cons an element onto the front of the vector
  VectorCons :: !(TypeRepr tp)
             -> !(f tp)
             -> !(f (VectorType tp))
             -> App ext f (VectorType tp)

  ----------------------------------------------------------------------
  -- Handle

  HandleLit :: (Closed args, Closed ret) => !(FnHandle args ret)
            -> App ext f (FunctionHandleType args ret)

  -- Create a closure that captures the last argument.
  Closure :: Closed tp =>
             !(CtxRepr args)
          -> !(TypeRepr ret)
          -> !(f (FunctionHandleType (args::>tp) ret))
          -> !(TypeRepr tp)
          -> !(f tp)
          -> App ext f (FunctionHandleType args ret)


  ------------------------------------------------------------------------
  -- Polymorphism

  -- FnHandles that generalize over all free type variables
  -- TODO check that k is greater than the largest occurrence
  -- of any VarType in args and ret
  PolyHandleLit :: !(PeanoRepr k) -> !(FnHandle args ret)
    -> App ext f (PolyFnType k args ret)
      

  -- subsumes HandleLit above and adds polymorphic handles
  -- (but keeping above for backwards compatibility)
  -- HandleExprLit :: HandleExpr ty -> App ext f ty
  
  -- Instantiate the type of polymorphic function handle
  -- When we instantiate a polymorphic function, filling the types
  -- 0 .. k, we need to also decrement any free variables appearing in the
  -- type (i.e. those (>= k)) by k steps.
  -- We have to do this lowering *simultaneously* with the instantiation of targs
  --   * if we did it before, then free vars would be replaced by targs
  --   * if we did it after, then we'd lower free vars in targs too.
  
  -- TODO: add a constraint that we must instantiate *all* generalized type variables
  -- (Ctx.CtxSize targs ~ k) => 
  PolyInstantiate ::
       !(TypeRepr (PolyFnType k args ret))
    -> !(f (PolyFnType k args ret))
    -> !(CtxRepr targs)
    -> App ext f (Instantiate (MkSubst targs) (FunctionHandleType args ret))

  ----------------------------------------------------------------------
  -- Conversions

  -- @NatToInteger@ convert a natural number to an integer.
  NatToInteger :: !(f NatType) -> App ext f IntegerType

  -- @IntegerToReal@ convert an integer to a real.
  IntegerToReal :: !(f IntegerType) -> App ext f RealValType

  -- @RealRound@ rounds the real number value toward the nearest integer.
  -- Ties are rounded away from 0.
  RealRound :: !(f RealValType) -> App ext f IntegerType

  -- @RealRound@ computes the largest integer less-or-equal to the given real number.
  RealFloor :: !(f RealValType) -> App ext f IntegerType

  -- @RealCeil@ computes the smallest integer greater-or-equal to the given real number.
  RealCeil :: !(f RealValType) -> App ext f IntegerType

  -- @IntegerToBV@ converts an integer value to a bitvector.  This operations computes
  -- the unique bitvector whose value is congruent to the input value modulo @2^w@.
  IntegerToBV :: (1 <= w) => NatRepr w -> !(f IntegerType) -> App ext f (BVType w)

  -- @RealToNat@ convert a non-negative real integer to natural number.
  -- This is partial, and requires that the input be a non-negative real
  -- integer.
  RealToNat :: !(f RealValType) -> App ext f NatType

  ----------------------------------------------------------------------
  -- ComplexReal

  -- Create complex number from two real numbers.
  Complex :: !(f RealValType) -> !(f RealValType) -> App ext f ComplexRealType
  RealPart :: !(f ComplexRealType) -> App ext f RealValType
  ImagPart :: !(f ComplexRealType) -> App ext f RealValType

  ----------------------------------------------------------------------
  -- BV

  -- generate an "undefined" bitvector value
  BVUndef :: (1 <= w) => NatRepr w -> App ext f (BVType w)

  BVLit :: (1 <= w) => NatRepr w -> Integer -> App ext f (BVType w)

  -- concatenate two bitvectors
  BVConcat :: (1 <= u, 1 <= v, 1 <= u+v)
           => !(NatRepr u)
           -> !(NatRepr v)
           -> !(f (BVType u))       -- Most significant bits
           -> !(f (BVType v))       -- Least significant bits
           -> App ext f (BVType (u+v))

  -- BVSelect idx n bv choses bits [idx, .. , idx+n-1] from bitvector bv.
  -- The resulting bitvector will have width n.
  -- Index 0 denotes the least-significant bit.
  BVSelect :: (1 <= w, 1 <= len, idx + len <= w)
           => !(NatRepr idx)
           -> !(NatRepr len)
           -> !(NatRepr w)
           -> !(f (BVType w))
           -> App ext f (BVType len)

  BVTrunc :: (1 <= r, r+1 <= w)
          => !(NatRepr r)
          -> !(NatRepr w)
          -> !(f (BVType w))
          -> App ext f (BVType r)

  BVZext :: (1 <= w, 1 <= r, w+1 <= r)
         => !(NatRepr r)
         -> !(NatRepr w)
         -> !(f (BVType w))
         -> App ext f (BVType r)

  BVSext :: (1 <= w, 1 <= r, w+1 <= r)
         => !(NatRepr r)
         -> !(NatRepr w)
         -> !(f (BVType w))
         -> App ext f (BVType r)

  -- Complement bits in bitvector.
  BVNot :: (1 <= w)
        => !(NatRepr w)
        -> !(f (BVType w))
        -> App ext f (BVType w)

  BVAnd :: (1 <= w)
        => !(NatRepr w)
        -> !(f (BVType w))
        -> !(f (BVType w))
        -> App ext f (BVType w)

  BVOr  :: (1 <= w)
        => !(NatRepr w)
        -> !(f (BVType w))
        -> !(f (BVType w))
        -> App ext f (BVType w)

  BVXor :: (1 <= w)
        => !(NatRepr w)
        -> !(f (BVType w))
        -> !(f (BVType w))
        -> App ext f (BVType w)

  BVNeg :: (1 <= w)
        => !(NatRepr w)
        -> !(f (BVType w))
        -> App ext f (BVType w)

  BVAdd :: (1 <= w)
        => !(NatRepr w)
        -> !(f (BVType w))
        -> !(f (BVType w))
        -> App ext f (BVType w)

  BVSub :: (1 <= w)
        => !(NatRepr w)
        -> !(f (BVType w))
        -> !(f (BVType w))
        -> App ext f (BVType w)

  BVMul :: (1 <= w)
        => !(NatRepr w)
        -> !(f (BVType w))
        -> !(f (BVType w))
        -> App ext f (BVType w)

  BVUdiv :: (1 <= w)
         => !(NatRepr w)
         -> !(f (BVType w))
         -> !(f (BVType w))
         -> App ext f (BVType w)

  -- | This performs signed division.  The result is truncated to zero.
  --
  -- TODO: Document semantics when divisor is zero and case of
  -- minSigned w / -1 = minSigned w.
  BVSdiv :: (1 <= w)
         => !(NatRepr w)
         -> !(f (BVType w))
         -> !(f (BVType w))
         -> App ext f (BVType w)

  BVUrem :: (1 <= w)
         => !(NatRepr w)
         -> !(f (BVType w))
         -> !(f (BVType w))
         -> App ext f (BVType w)

  BVSrem :: (1 <= w)
         => !(NatRepr w)
         -> !(f (BVType w))
         -> !(f (BVType w))
         -> App ext f (BVType w)

  BVUle :: (1 <= w)
        => !(NatRepr w)
        -> !(f (BVType w))
        -> !(f (BVType w))
        -> App ext f BoolType

  BVUlt :: (1 <= w)
        => !(NatRepr w)
        -> !(f (BVType w))
        -> !(f (BVType w))
        -> App ext f BoolType

  BVSle :: (1 <= w)
        => !(NatRepr w)
        -> !(f (BVType w))
        -> !(f (BVType w))
        -> App ext f BoolType

  BVSlt :: (1 <= w)
        => !(NatRepr w)
        -> !(f (BVType w))
        -> !(f (BVType w))
        -> App ext f BoolType

  -- True if the unsigned addition of the two given bitvectors
  -- has a carry-out; that is, if the unsigned addition overflows.
  BVCarry :: (1 <= w)
          => !(NatRepr w)
          -> !(f (BVType w))
          -> !(f (BVType w))
          -> App ext f BoolType

  -- True if the signed addition of the two given bitvectors
  -- has a signed overflow condition.
  BVSCarry :: (1 <= w)
           => !(NatRepr w)
           -> !(f (BVType w))
           -> !(f (BVType w))
           -> App ext f BoolType

  -- True if the signed subtraction of the two given bitvectors
  -- has a signed overflow condition.
  BVSBorrow :: (1 <= w)
            => !(NatRepr w)
            -> !(f (BVType w))
            -> !(f (BVType w))
            -> App ext f BoolType

  -- Perform a left-shift
  BVShl :: (1 <= w)
        => !(NatRepr w)
        -> !(f (BVType w)) -- Value to shift
        -> !(f (BVType w)) -- The shift amount as an unsigned integer.
        -> App ext f (BVType w)

  -- Perform a logical shift right
  BVLshr :: (1 <= w)
         => !(NatRepr w)
         -> !(f (BVType w)) -- Value to shift
         -> !(f (BVType w)) -- The shift amount as an unsigned integer.
         -> App ext f (BVType w)

  -- Perform a signed shift right (if the
  BVAshr :: (1 <= w)
         => !(NatRepr w)
         -> !(f (BVType w)) -- Value to shift
         -> !(f (BVType w)) -- The shift amount as an unsigned integer.
         -> App ext f (BVType w)

  -- Return the minimum of the two arguments using unsigned comparisons
  BVUMin ::
    (1 <= w) =>
    !(NatRepr w) ->
    !(f (BVType w)) ->
    !(f (BVType w)) ->
    App ext f (BVType w)

  -- Return the maximum of the two arguments using unsigned comparisons
  BVUMax ::
    (1 <= w) =>
    !(NatRepr w) ->
    !(f (BVType w)) ->
    !(f (BVType w)) ->
    App ext f (BVType w)

  -- Return the minimum of the two arguments using signed comparisons
  BVSMin ::
    (1 <= w) =>
    !(NatRepr w) ->
    !(f (BVType w)) ->
    !(f (BVType w)) ->
    App ext f (BVType w)

  -- Return the maximum of the two arguments using signed comparisons
  BVSMax ::
    (1 <= w) =>
    !(NatRepr w) ->
    !(f (BVType w)) ->
    !(f (BVType w)) ->
    App ext f (BVType w)

  -- Given a Boolean, returns one if Boolean is True and zero otherwise.
  BoolToBV :: (1 <= w)
           => !(NatRepr w)
           -> !(f BoolType)
           -> App ext f (BVType w)

  -- Return the unsigned value of the given bitvector as an integer
  BvToInteger :: (1 <= w)
              => !(NatRepr w)
              -> !(f (BVType w))
              -> App ext f IntegerType

  -- Return the signed value of the given bitvector as an integer
  SbvToInteger :: (1 <= w)
               => !(NatRepr w)
               -> !(f (BVType w))
               -> App ext f IntegerType

  -- Return the unsigned value of the given bitvector as a nat
  BvToNat :: (1 <= w)
          => !(NatRepr w)
          -> !(f (BVType w))
          -> App ext f NatType

  BVNonzero :: (1 <= w)
            => !(NatRepr w)
            -> !(f (BVType w))
            -> App ext f BoolType

  ----------------------------------------------------------------------
  -- WordMap

  EmptyWordMap :: (1 <= w)
               => !(NatRepr w)
               -> !(BaseTypeRepr tp)
               -> App ext f (WordMapType w tp)

  InsertWordMap :: (1 <= w)
                => !(NatRepr w)
                -> !(BaseTypeRepr tp)
                -> !(f (BVType w))
                -> !(f (BaseToType tp))
                -> !(f (WordMapType w tp))
                -> App ext f (WordMapType w tp)

  LookupWordMap :: (1 <= w)
                => !(BaseTypeRepr tp)
                -> !(f (BVType w))
                -> !(f (WordMapType w tp))
                -> App ext f (BaseToType tp)

  LookupWordMapWithDefault
                :: (1 <= w)
                => !(BaseTypeRepr tp)
                -> !(f (BVType w))
                -> !(f (WordMapType w tp))
                -> !(f (BaseToType tp))
                -> App ext f (BaseToType tp)

  ----------------------------------------------------------------------
  -- Variants

  InjectVariant :: !(CtxRepr ctx)
            -> !(Ctx.Index ctx tp)
            -> !(f tp)
            -> App ext f (VariantType ctx)

  ProjectVariant :: !(CtxRepr ctx)
                 -> !(Ctx.Index ctx tp)
                 -> !(f (VariantType ctx))
                 -> App ext f (MaybeType tp)

  ----------------------------------------------------------------------
  -- Struct

  MkStruct :: !(CtxRepr ctx)
           -> !(Ctx.Assignment f ctx)
           -> App ext f (StructType ctx)

  GetStruct :: !(f (StructType ctx))
            -> !(Ctx.Index ctx tp)
            -> !(TypeRepr tp)
            -> App ext f tp

  SetStruct :: !(CtxRepr ctx)
            -> !(f (StructType ctx))
            -> !(Ctx.Index ctx tp)
            -> !(f tp)
            -> App ext f (StructType ctx)

  ----------------------------------------------------------------------
  -- StringMapType

  -- Initialize the ident value map to the given value.
  EmptyStringMap :: !(TypeRepr tp)
                 -> App ext f (StringMapType tp)

  -- Lookup the value of a string in a string map.
  LookupStringMapEntry :: !(TypeRepr tp)
                       -> !(f (StringMapType tp))
                       -> !(f StringType)
                       -> App ext f (MaybeType tp)

  -- Update the name of the ident value map with the given value.
  InsertStringMapEntry :: !(TypeRepr tp)
                       -> !(f (StringMapType tp))
                       -> !(f StringType)
                       -> !(f (MaybeType tp))
                       -> App ext f (StringMapType tp)

  ----------------------------------------------------------------------
  -- String

  TextLit :: !Text
          -> App ext f StringType

  ShowValue :: !(BaseTypeRepr bt)
            -> !(f (BaseToType bt))
            -> App ext f StringType

  AppendString :: !(f StringType)
               -> !(f StringType)
               -> App ext f StringType


  ----------------------------------------------------------------------
  -- Arrays (supporting symbolic operations)

  SymArrayLookup   :: !(BaseTypeRepr b)
                   -> !(f (SymbolicArrayType (idx ::> tp) b))
                   -> !(Ctx.Assignment (BaseTerm f) (idx ::> tp))
                   -> App ext f (BaseToType b)

  SymArrayUpdate   :: !(BaseTypeRepr b)
                   -> !(f (SymbolicArrayType (idx ::> itp) b))
                   -> !(Ctx.Assignment (BaseTerm f) (idx ::> itp))
                   -> !(f (BaseToType b))
                   -> App ext f (SymbolicArrayType (idx ::> itp) b)

  ------------------------------------------------------------------------
  -- Introspection

  -- Returns true if the given value is a concrete value, false otherwise.
  -- This is primarily intended to assist with issuing warnings and such
  -- when a value is expected to be concrete.  This primitive could be
  -- used for evil; try to avoid the temptation.
  IsConcrete :: !(BaseTypeRepr b)
             -> f (BaseToType b)
             -> App ext f BoolType

  ------------------------------------------------------------------------
  -- References

  -- Check whether two references are equal.
  ReferenceEq :: !(TypeRepr tp)
              -> !(f (ReferenceType tp))
              -> !(f (ReferenceType tp))
              -> App ext f BoolType

 

  




-- | Compute a run-time representation of the type of an application.
instance TypeApp (ExprExtension ext) => TypeApp (App ext) where
  -- appType :: App ext f tp -> TypeRepr tp
  appType a0 =
   case a0 of
    BaseIsEq{} -> knownRepr
    BaseIte tp _ _ _ -> baseToType tp
    ---------------------------------------------------------------------
    -- Extension
    ExtensionApp x -> appType x

    ----------------------------------------------------------------------
    -- ()
    EmptyApp -> knownRepr
    ----------------------------------------------------------------------
    -- Any
    PackAny{} -> knownRepr
    UnpackAny tp _ -> MaybeRepr tp
    ----------------------------------------------------------------------
    -- Bool
    BoolLit{} -> knownRepr
    Not{} -> knownRepr
    And{} -> knownRepr
    Or{} -> knownRepr
    BoolXor{} -> knownRepr
    ----------------------------------------------------------------------
    -- Nat
    NatLit{} -> knownRepr
    NatLt{} -> knownRepr
    NatLe{} -> knownRepr
    NatAdd{} -> knownRepr
    NatSub{} -> knownRepr
    NatMul{} -> knownRepr
    NatDiv{} -> knownRepr
    NatMod{} -> knownRepr

    ----------------------------------------------------------------------
    -- Integer
    IntLit{} -> knownRepr
    IntLt{} -> knownRepr
    IntLe{} -> knownRepr
    IntNeg{} -> knownRepr
    IntAdd{} -> knownRepr
    IntSub{} -> knownRepr
    IntMul{} -> knownRepr
    IntDiv{} -> knownRepr
    IntMod{} -> knownRepr
    IntAbs{} -> knownRepr

    ----------------------------------------------------------------------
    -- RealVal
    RationalLit{} -> knownRepr
    RealAdd{} -> knownRepr
    RealSub{} -> knownRepr
    RealMul{} -> knownRepr
    RealDiv{} -> knownRepr
    RealMod{} -> knownRepr
    RealNeg{} -> knownRepr
    RealLe{} -> knownRepr
    RealLt{} -> knownRepr
    RealIsInteger{} -> knownRepr

    ----------------------------------------------------------------------
    -- Float
    FloatLit{} -> knownRepr
    DoubleLit{} -> knownRepr
    FloatNaN fi -> FloatRepr fi
    FloatPInf fi -> FloatRepr fi
    FloatNInf fi -> FloatRepr fi
    FloatPZero fi -> FloatRepr fi
    FloatNZero fi -> FloatRepr fi
    FloatNeg fi _ -> FloatRepr fi
    FloatAbs fi _ -> FloatRepr fi
    FloatSqrt fi _ _ -> FloatRepr fi
    FloatAdd fi _ _ _ -> FloatRepr fi
    FloatSub fi _ _ _ -> FloatRepr fi
    FloatMul fi _ _ _ -> FloatRepr fi
    FloatDiv fi _ _ _ -> FloatRepr fi
    FloatRem fi _ _ -> FloatRepr fi
    FloatMin fi _ _ -> FloatRepr fi
    FloatMax fi _ _ -> FloatRepr fi
    FloatFMA fi _ _ _ _ -> FloatRepr fi
    FloatEq{} -> knownRepr
    FloatFpEq{} -> knownRepr
    FloatLt{} -> knownRepr
    FloatLe{} -> knownRepr
    FloatGt{} -> knownRepr
    FloatGe{} -> knownRepr
    FloatNe{} -> knownRepr
    FloatFpNe{} -> knownRepr
    FloatIte fi _ _ _ -> FloatRepr fi
    FloatCast fi _ _ -> FloatRepr fi
    FloatFromBinary fi _ -> FloatRepr fi
    FloatToBinary fi _ -> case floatInfoToBVTypeRepr fi of
      BaseBVRepr w -> BVRepr w
    FloatFromBV fi _ _ -> FloatRepr fi
    FloatFromSBV fi _ _ -> FloatRepr fi
    FloatFromReal fi _ _ -> FloatRepr fi
    FloatToBV w _ _ -> BVRepr w
    FloatToSBV w _ _ -> BVRepr w
    FloatToReal{} -> knownRepr
    FloatIsNaN{} -> knownRepr
    FloatIsInfinite{} -> knownRepr
    FloatIsZero{} -> knownRepr
    FloatIsPositive{} -> knownRepr
    FloatIsNegative{} -> knownRepr
    FloatIsSubnormal{} -> knownRepr
    FloatIsNormal{} -> knownRepr

    ----------------------------------------------------------------------
    -- Maybe

    JustValue tp _ -> MaybeRepr tp
    NothingValue tp -> MaybeRepr tp
    FromJustValue tp _ _ -> tp

    ----------------------------------------------------------------------
    -- Side conditions
    AddSideCondition tp _ _ _ -> baseToType tp

    ----------------------------------------------------------------------
    -- Recursive Types

    RollRecursive nm ctx _ -> RecursiveRepr nm ctx
    UnrollRecursive nm ctx _ -> unrollType nm ctx

    ----------------------------------------------------------------------
    -- Vector
    VectorIsEmpty{}          -> knownRepr
    VectorSize{}             -> knownRepr
    VectorLit       tp _     -> VectorRepr tp
    VectorReplicate tp _ _   -> VectorRepr tp
    VectorGetEntry  tp _ _   -> tp
    VectorSetEntry  tp _ _ _ -> VectorRepr tp
    VectorCons      tp _ _   -> VectorRepr tp

    ----------------------------------------------------------------------
    -- SymbolicArrayType

    SymArrayLookup b _ _ -> baseToType b
    SymArrayUpdate b _ idx _ ->
      baseToType (BaseArrayRepr (fmapFC baseTermType idx) b)

    ----------------------------------------------------------------------
    -- WordMap
    EmptyWordMap w tp -> WordMapRepr w tp
    InsertWordMap w tp _ _ _ -> WordMapRepr w tp
    LookupWordMap tp _ _ -> baseToType tp
    LookupWordMapWithDefault tp _ _ _ -> baseToType tp

    ----------------------------------------------------------------------
    -- Handle

    HandleLit h -> handleType h
    Closure a r _ _ _ ->
      FunctionHandleRepr a r

    ----------------------------------------------------------------------
    -- Polymorphic functions
<<<<<<< HEAD
    
    PolyHandleLit k h -> PolyFnRepr k (handleArgTypes h) (handleReturnType h)
    PolyInstantiate (PolyFnRepr _k args ret) _ targs ->
      FunctionHandleRepr (instantiate (mkSubst targs) args)
                         (instantiate (mkSubst targs) ret)
=======

    PolyHandleLit k h ->
      PolyFnRepr k (handleArgTypes h) (handleReturnType h)
    
    -- HandleExprLit h ->
    --  handleExprType h
      
    PolyInstantiate (PolyFnRepr _k args ret) _ targs ->
      FunctionHandleRepr
       (instantiate (mkSubst targs) args)
       (instantiate (mkSubst targs) ret)

>>>>>>> 4f661a93
    ----------------------------------------------------------------------
    -- Conversions
    NatToInteger{} -> knownRepr
    IntegerToReal{} -> knownRepr
    RealToNat{} -> knownRepr
    RealRound{} -> knownRepr
    RealFloor{} -> knownRepr
    RealCeil{} -> knownRepr
    IntegerToBV w _ -> BVRepr w

    ----------------------------------------------------------------------
    -- ComplexReal
    Complex{} -> knownRepr
    RealPart{} -> knownRepr
    ImagPart{} -> knownRepr

    -----------------------------------------------------------nkhlh-----------
    -- BV
    BVUndef w -> BVRepr w
    BVLit w _ -> BVRepr w
    BVTrunc w _ _ -> BVRepr w
    BVZext w _ _ -> BVRepr w
    BVSext w _ _ -> BVRepr w

    BVNot w _ -> BVRepr w
    BVAnd w _ _ -> BVRepr w
    BVOr  w _ _ -> BVRepr w
    BVXor  w _ _ -> BVRepr w
    BVNeg w _ -> BVRepr w
    BVAdd w _ _ -> BVRepr w
    BVSub w _ _ -> BVRepr w
    BVMul w _ _ -> BVRepr w
    BVUdiv w _ _ -> BVRepr w
    BVSdiv w _ _ -> BVRepr w
    BVUrem w _ _ -> BVRepr w
    BVSrem w _ _ -> BVRepr w
    BVUle{} -> knownRepr
    BVUlt{} -> knownRepr
    BVSle{} -> knownRepr
    BVSlt{} -> knownRepr
    BVCarry{} -> knownRepr
    BVSCarry{} -> knownRepr
    BVSBorrow{} -> knownRepr
    BVShl w _ _ -> BVRepr w
    BVLshr w _ _ -> BVRepr w
    BVAshr w _ _ -> BVRepr w
    BVUMax w _ _ -> BVRepr w
    BVUMin w _ _ -> BVRepr w
    BVSMax w _ _ -> BVRepr w
    BVSMin w _ _ -> BVRepr w

    BoolToBV w _ -> BVRepr w
    BvToNat{} -> knownRepr
    BvToInteger{} -> knownRepr
    SbvToInteger{} -> knownRepr
    BVNonzero{} -> knownRepr
    BVSelect _ n _ _ -> BVRepr n
    BVConcat w1 w2 _ _ -> BVRepr (addNat w1 w2)

    ----------------------------------------------------------------------
    -- Struct

    MkStruct ctx _ -> StructRepr ctx
    GetStruct _ _ tp -> tp
    SetStruct ctx _ _ _ -> StructRepr ctx

    ----------------------------------------------------------------------
    -- Variants

    InjectVariant ctx _ _ -> VariantRepr ctx
    ProjectVariant ctx idx _ -> MaybeRepr (ctx Ctx.! idx)

    ----------------------------------------------------------------------
    -- StringMap
    EmptyStringMap tp             -> StringMapRepr tp
    LookupStringMapEntry tp _ _   -> MaybeRepr tp
    InsertStringMapEntry tp _ _ _ -> StringMapRepr tp

    ----------------------------------------------------------------------
    -- String

    TextLit{} -> knownRepr
    ShowValue{} -> knownRepr
    AppendString{} -> knownRepr

    ------------------------------------------------------------------------
    -- Introspection

    IsConcrete _ _ -> knownRepr

    ------------------------------------------------------------------------
    -- References

    ReferenceEq{} -> knownRepr


----------------------------------------------------------------------------
-- Utility operations

testFnHandle :: FnHandle a1 r1 -> FnHandle a2 r2 -> Maybe (FnHandle a1 r1 :~: FnHandle a2 r2)
testFnHandle x y = do
  Refl <- testEquality (handleID x) (handleID y)
  return $! Refl

compareFnHandle :: FnHandle a1 r1
                -> FnHandle a2 r2
                -> OrderingF (FnHandle a1 r1) (FnHandle a2 r2)
compareFnHandle x y = do
  case compareF (handleID x) (handleID y) of
    LTF -> LTF
    GTF -> GTF
    EQF -> EQF


testVector :: (forall x y. f x -> f y -> Maybe (x :~: y))
           -> Vector (f tp) -> Vector (f tp) -> Maybe (Int :~: Int)
testVector testF x y = do
  case V.zipWithM_ testF x y of
    Just () -> Just Refl
    Nothing -> Nothing

compareVector :: forall f tp. (forall x y. f x -> f y -> OrderingF x y)
              -> Vector (f tp) -> Vector (f tp) -> OrderingF Int Int
compareVector cmpF x y
    | V.length x < V.length y = LTF
    | V.length x > V.length y = GTF
    | otherwise = V.foldr go EQF (V.zip x y)
  where go :: forall z. (f z, f z) -> OrderingF Int Int -> OrderingF Int Int
        go (u,v) r =
          case cmpF u v of
            LTF -> LTF
            GTF -> GTF
            EQF -> r

-- Force app to be in context.
$(return [])

------------------------------------------------------------------------
-- Pretty printing

ppBaseTermAssignment :: (forall u . f u -> Doc)
                     -> Ctx.Assignment (BaseTerm f) ctx
                     -> Doc
ppBaseTermAssignment pp v = brackets (commas (toListFC (pp . baseTermVal) v))

instance PrettyApp (ExprExtension ext) => PrettyApp (App ext) where
  --ppApp :: (forall a . f a -> Doc) -> App ext f b -> Doc
  ppApp = $(U.structuralPretty [t|App|]
          [ ( U.ConType [t|Ctx.Assignment|]
              `U.TypeApp` (U.ConType [t|BaseTerm|] `U.TypeApp` U.DataArg 1)
              `U.TypeApp` U.AnyType
            , [| ppBaseTermAssignment |]
            )
          , (U.ConType [t|ExprExtension|] `U.TypeApp`
                  U.DataArg 0 `U.TypeApp` U.DataArg 1 `U.TypeApp` U.AnyType,
              [| ppApp |]
            )
          , ( U.ConType [t|Vector|] `U.TypeApp` U.AnyType
            , [| \pp v -> brackets (commas (fmap pp v)) |]
            )
          ])

------------------------------------------------------------------------
-- TraverseApp (requires TemplateHaskell)

traverseBaseTerm :: Applicative m
                  => (forall tp . f tp -> m (g tp))
                  -> Ctx.Assignment (BaseTerm f) x
                  -> m (Ctx.Assignment (BaseTerm g) x)
traverseBaseTerm f = traverseFC (traverseFC f)

-- | Traversal that performs the given action on each immediate
-- subterm of an application. Used for the 'TraversableFC' instance.
traverseApp :: (TraversableFC (ExprExtension ext), Applicative m)
            => (forall u . f u -> m (g u))
            -> App ext f tp -> m (App ext g tp)
traverseApp =
  $(U.structuralTraversal [t|App|]
     [
       ( U.ConType [t|Ctx.Assignment|] `U.TypeApp` (U.DataArg 1) `U.TypeApp` U.AnyType
       , [|traverseFC|]
       )
     , (U.ConType [t|ExprExtension|] `U.TypeApp`
             U.DataArg 0 `U.TypeApp` U.DataArg 1 `U.TypeApp` U.AnyType,
         [| traverseFC |]
       )
     , ( U.ConType [t|Ctx.Assignment|]
         `U.TypeApp` (U.ConType [t|BaseTerm|] `U.TypeApp` (U.DataArg 1))
         `U.TypeApp` U.AnyType
       , [| traverseBaseTerm |]
       )
     ])

------------------------------------------------------------------------------
-- Parameterized Eq and Ord instances

instance TestEqualityFC (ExprExtension ext) => TestEqualityFC (App ext) where
  testEqualityFC testSubterm
      = $(U.structuralTypeEquality [t|App|]
                   [ (U.DataArg 1                   `U.TypeApp` U.AnyType, [|testSubterm|])
                   , (U.ConType [t|ExprExtension|] `U.TypeApp`
                           U.DataArg 0 `U.TypeApp` U.DataArg 1 `U.TypeApp` U.AnyType,
                       [|testEqualityFC testSubterm|]
                     )
                   , (U.ConType [t|NatRepr |]       `U.TypeApp` U.AnyType, [|testEquality|])
                   , (U.ConType [t|SymbolRepr |]    `U.TypeApp` U.AnyType, [|testEquality|])
                   , (U.ConType [t|TypeRepr|]       `U.TypeApp` U.AnyType, [|testEquality|])
                   , (U.ConType [t|BaseTypeRepr|]  `U.TypeApp` U.AnyType, [|testEquality|])
                   , (U.ConType [t|FloatInfoRepr|]  `U.TypeApp` U.AnyType, [|testEquality|])
                   , (U.ConType [t|Ctx.Assignment|] `U.TypeApp`
                         (U.ConType [t|BaseTerm|] `U.TypeApp` U.AnyType) `U.TypeApp` U.AnyType
                     , [| testEqualityFC (testEqualityFC testSubterm) |]
                     )
                   , (U.ConType [t|Ctx.Assignment|] `U.TypeApp` U.DataArg 1 `U.TypeApp` U.AnyType
                     , [| testEqualityFC testSubterm |]
                     )
                   , (U.ConType [t|CtxRepr|] `U.TypeApp` U.AnyType
                     , [| testEquality |]
                     )
                   , (U.ConType [t|Ctx.Index|] `U.TypeApp` U.AnyType `U.TypeApp` U.AnyType, [|testEquality|])
                   , (U.ConType [t|FnHandle|]  `U.TypeApp` U.AnyType `U.TypeApp` U.AnyType, [|testFnHandle|])

--                   , (U.ConType [t|HandleExpr|]  `U.TypeApp` U.AnyType, [|testEquality|])
                   , (U.TypeApp (U.ConType [t|PeanoRepr|]) U.AnyType, [|testEquality|])
                   , (U.ConType [t|Vector|]    `U.TypeApp` U.AnyType, [|testVector testSubterm|])
                   ]
                  )

instance (TestEqualityFC (ExprExtension ext), TestEquality f) => TestEquality (App ext f) where
  testEquality = testEqualityFC testEquality

instance OrdFC (ExprExtension ext) => OrdFC (App ext) where
  compareFC compareSubterm
        = $(U.structuralTypeOrd [t|App|]
                   [ (U.DataArg 1            `U.TypeApp` U.AnyType, [|compareSubterm|])
                   , (U.ConType [t|ExprExtension|] `U.TypeApp`
                           U.DataArg 0 `U.TypeApp` U.DataArg 1 `U.TypeApp` U.AnyType,
                       [|compareFC compareSubterm|]
                     )
                   , (U.ConType [t|NatRepr |] `U.TypeApp` U.AnyType, [|compareF|])
                   , (U.ConType [t|SymbolRepr |] `U.TypeApp` U.AnyType, [|compareF|])
                   , (U.ConType [t|TypeRepr|] `U.TypeApp` U.AnyType, [|compareF|])
                   , (U.ConType [t|BaseTypeRepr|] `U.TypeApp` U.AnyType, [|compareF|])
                   , (U.ConType [t|FloatInfoRepr|] `U.TypeApp` U.AnyType, [|compareF|])
                   , (U.ConType [t|Ctx.Assignment|] `U.TypeApp`
                         (U.ConType [t|BaseTerm|] `U.TypeApp` U.AnyType) `U.TypeApp` U.AnyType
                     , [| compareFC (compareFC compareSubterm) |]
                     )
                   , (U.ConType [t|Ctx.Assignment|] `U.TypeApp` U.DataArg 1 `U.TypeApp` U.AnyType
                     , [| compareFC compareSubterm |]
                     )
                   , ( U.ConType [t|CtxRepr|] `U.TypeApp` U.AnyType
                     , [| compareF |]
                     )
                   , (U.ConType [t|Ctx.Index|] `U.TypeApp` U.AnyType `U.TypeApp` U.AnyType, [|compareF|])
                   , (U.ConType [t|FnHandle|]  `U.TypeApp` U.AnyType `U.TypeApp` U.AnyType, [|compareFnHandle|])
--                   , (U.ConType [t|HandleExpr|]  `U.TypeApp` U.AnyType, [|compareF|])
                   , (U.TypeApp (U.ConType [t|PeanoRepr|]) U.AnyType, [|compareF|])
                   , (U.ConType [t|Vector|]    `U.TypeApp` U.AnyType, [|compareVector compareSubterm|])
                   ]
                  )
instance (OrdFC (ExprExtension ext), OrdF f) => OrdF (App ext f) where
  compareF = compareFC compareF

-------------------------------------------------------------------------------------
-- Traversals and such

instance TraversableFC (ExprExtension ext) => FunctorFC (App ext) where
  fmapFC = fmapFCDefault

instance TraversableFC (ExprExtension ext) => FoldableFC (App ext) where
  foldMapFC = foldMapFCDefault

instance TraversableFC (ExprExtension ext) => TraversableFC (App ext) where
  traverseFC = traverseApp

-- | Fold over an application.
foldApp :: TraversableFC (ExprExtension ext)
        => (forall x . f x -> r -> r)
        -> r
        -> App ext f tp
        -> r
foldApp f0 r0 a = execState (traverseApp (go f0) a) r0
  where go f v = v <$ modify (f v)

-- | Map a Crucible-type-preserving function over the immediate
-- subterms of an application.
mapApp :: TraversableFC (ExprExtension ext)
       => (forall u . f u -> g u) -> App ext f tp -> App ext g tp
mapApp f a = runIdentity (traverseApp (pure . f) a)

-------------------------------------------------------------------------------------
-- Type Instantiation

-- App :: Type -> (CrucibleType -> Type) -> CrucibleType -> Type
<<<<<<< HEAD
type instance Instantiate subst (App ext) = App ext
instance (IsSyntaxExtension ext) => InstantiateFC CrucibleType (App ext) where
   instantiateFC (subst :: SubstRepr subst) app 
      | Refl <- closed (Proxy :: Proxy ext) subst,
        Refl <- closed (Proxy :: Proxy (ExprExtension ext)) subst =
=======
type instance Instantiate subst App = App
instance (IsSyntaxExtension ext) => InstantiateFC (App ext) where
   instantiateFC (subst :: SubstRepr subst) app 
      | Refl <- closed @_ @ext subst,
        Refl <- closed @_ @(ExprExtension ext) subst =
>>>>>>> 4f661a93
      case app of
          ExtensionApp ext -> ExtensionApp (instantiate subst ext)
          
          BaseIsEq bty r1 r2 -> BaseIsEq bty (instantiate subst r1) (instantiate subst r2)
          BaseIte bty r1 r2 r3 -> BaseIte bty (instantiate subst r1)
            (instantiate subst r2) (instantiate subst r3)
          EmptyApp -> EmptyApp
          PackAny ty reg   -> PackAny (instantiate subst ty) (instantiate subst reg)
          UnpackAny ty reg -> UnpackAny (instantiate subst ty) (instantiate subst reg)
          BoolLit b -> BoolLit b
          Not r1 -> Not (instantiate subst r1)
          And r1 r2 -> And (instantiate subst r1) (instantiate subst r2)
          Or r1 r2 -> Or (instantiate subst r1) (instantiate subst r2)
          BoolXor r1 r2 -> BoolXor (instantiate subst r1) (instantiate subst r2)
          NatLit n -> NatLit n
          NatLt  r1 r2 -> NatLt  (instantiate subst r1) (instantiate subst r2)
          NatLe  r1 r2 -> NatLe  (instantiate subst r1) (instantiate subst r2)
          NatAdd r1 r2 -> NatAdd (instantiate subst r1) (instantiate subst r2)
          NatSub r1 r2 -> NatSub (instantiate subst r1) (instantiate subst r2)
          NatMul r1 r2 -> NatMul (instantiate subst r1) (instantiate subst r2)
          NatDiv r1 r2 -> NatDiv (instantiate subst r1) (instantiate subst r2)
          NatMod r1 r2 -> NatMod (instantiate subst r1) (instantiate subst r2)

          IntLit n -> IntLit n
          IntLt  r1 r2 -> IntLt  (instantiate subst r1) (instantiate subst r2)
          IntLe  r1 r2 -> IntLe  (instantiate subst r1) (instantiate subst r2)
          IntNeg r1    -> IntNeg (instantiate subst r1)
          IntAdd r1 r2 -> IntAdd (instantiate subst r1) (instantiate subst r2)
          IntSub r1 r2 -> IntSub (instantiate subst r1) (instantiate subst r2)
          IntMul r1 r2 -> IntMul (instantiate subst r1) (instantiate subst r2)
          IntDiv r1 r2 -> IntDiv (instantiate subst r1) (instantiate subst r2)
          IntMod r1 r2 -> IntMod (instantiate subst r1) (instantiate subst r2)
          IntAbs r1    -> IntAbs (instantiate subst r1)

          RationalLit n -> RationalLit n
          RealLt  r1 r2 -> RealLt  (instantiate subst r1) (instantiate subst r2)
          RealLe  r1 r2 -> RealLe  (instantiate subst r1) (instantiate subst r2)
          RealNeg r1    -> RealNeg (instantiate subst r1)
          RealAdd r1 r2 -> RealAdd (instantiate subst r1) (instantiate subst r2)
          RealSub r1 r2 -> RealSub (instantiate subst r1) (instantiate subst r2)
          RealMul r1 r2 -> RealMul (instantiate subst r1) (instantiate subst r2)
          RealDiv r1 r2 -> RealDiv (instantiate subst r1) (instantiate subst r2)
          RealMod r1 r2 -> RealMod (instantiate subst r1) (instantiate subst r2)
          RealIsInteger r1 -> RealIsInteger (instantiate subst r1)

          FloatLit n    -> FloatLit n
          DoubleLit d   -> DoubleLit d
          FloatNaN fi   -> FloatNaN fi
          FloatPInf fi  -> FloatPInf fi
          FloatNInf fi  -> FloatNInf fi
          FloatPZero fi -> FloatPZero fi
          FloatNZero fi -> FloatNZero fi

          FloatNeg fi r1    -> FloatNeg fi (instantiate subst r1)
          FloatAbs fi r1    -> FloatAbs fi (instantiate subst r1)
          FloatSqrt fi rm r1  -> FloatSqrt fi rm (instantiate subst r1)
          FloatAdd fi rm r1 r2 -> FloatAdd fi rm (instantiate subst r1) (instantiate subst r2)
          FloatSub fi rm r1 r2 -> FloatSub fi rm (instantiate subst r1) (instantiate subst r2)
          FloatMul fi rm r1 r2 -> FloatMul fi rm (instantiate subst r1) (instantiate subst r2)
          FloatDiv fi rm r1 r2 -> FloatDiv fi rm (instantiate subst r1) (instantiate subst r2)
          FloatRem fi r1 r2 -> FloatRem fi (instantiate subst r1) (instantiate subst r2)
          FloatMin fi r1 r2 -> FloatMin fi (instantiate subst r1) (instantiate subst r2)
          FloatMax fi r1 r2 -> FloatMax fi (instantiate subst r1) (instantiate subst r2)
          FloatFMA fi rm r1 r2 r3 -> FloatFMA fi rm (instantiate subst r1) (instantiate subst r2) (instantiate subst r3)

          FloatEq  r1 r2 -> FloatEq  (instantiate subst r1) (instantiate subst r2)
          FloatFpEq  r1 r2 -> FloatFpEq  (instantiate subst r1) (instantiate subst r2)          
          FloatGt  r1 r2 -> FloatGt  (instantiate subst r1) (instantiate subst r2)
          FloatGe  r1 r2 -> FloatGe  (instantiate subst r1) (instantiate subst r2)
          FloatLt  r1 r2 -> FloatLt  (instantiate subst r1) (instantiate subst r2)
          FloatLe  r1 r2 -> FloatLe  (instantiate subst r1) (instantiate subst r2)
          FloatNe  r1 r2 -> FloatNe  (instantiate subst r1) (instantiate subst r2)
          FloatFpNe  r1 r2 -> FloatFpNe  (instantiate subst r1) (instantiate subst r2)          

          FloatIte fi r1 r2 r3 -> FloatIte fi (instantiate subst r1) (instantiate subst r2) (instantiate subst r3)

          FloatCast fi rm r1 -> FloatCast fi rm (instantiate subst r1)
          FloatFromBinary fi r1 -> FloatFromBinary fi (instantiate subst r1)
          FloatToBinary fi r1 -> FloatToBinary fi (instantiate subst r1)
          FloatFromBV fi rm r1 -> FloatFromBV fi rm (instantiate subst r1)
          FloatFromSBV fi rm r1 -> FloatFromSBV fi rm (instantiate subst r1)
          FloatFromReal fi rm r1 -> FloatFromReal fi rm (instantiate subst r1)
          FloatToBV w rm r1 -> FloatToBV w rm (instantiate subst r1)
          FloatToSBV w rm r1 -> FloatToSBV  w rm (instantiate subst r1)
          FloatToReal r1 -> FloatToReal (instantiate subst r1)
          FloatIsNaN r1 -> FloatIsNaN  (instantiate subst r1)
          FloatIsInfinite r1 -> FloatIsInfinite (instantiate subst r1)
          FloatIsZero r1 -> FloatIsZero (instantiate subst r1)
          FloatIsPositive r1 -> FloatIsPositive (instantiate subst r1)
          FloatIsNegative r1 -> FloatIsNegative (instantiate subst r1)
          FloatIsSubnormal r1 -> FloatIsSubnormal (instantiate subst r1)
          FloatIsNormal r1 -> FloatIsNormal (instantiate subst r1)

          JustValue ty r1 -> JustValue (instantiate subst ty) (instantiate subst r1)
          NothingValue ty -> NothingValue (instantiate subst ty) 
          FromJustValue ty r1 r2 -> FromJustValue (instantiate subst ty) (instantiate subst r1) (instantiate subst r2)

          AddSideCondition bty r1 s r2 -> AddSideCondition bty (instantiate subst r1) s (instantiate subst r2)

          RollRecursive (sr :: SymbolRepr nm) (ctr :: CtxRepr ctx) r1
            | Refl <- eqInstUnroll @nm @_ @_ @ctx subst ->
              RollRecursive sr (instantiate subst ctr) (instantiate subst r1)
              
          UnrollRecursive (sr :: SymbolRepr nm) (ctr :: CtxRepr ctx) r1
            | Refl <- eqInstUnroll @nm @_ @_ @ctx subst ->
              UnrollRecursive sr (instantiate subst ctr) (instantiate subst r1)

          VectorLit ty v1 -> VectorLit  (instantiate subst ty) (V.map (instantiate subst) v1)
          VectorReplicate ty r1 r2 -> VectorReplicate (instantiate subst ty) (instantiate subst r1) (instantiate subst r2)
          VectorIsEmpty r1 -> VectorIsEmpty (instantiate subst r1)
          VectorSize r1 -> VectorSize (instantiate subst r1)
          VectorGetEntry ty r1 r2 -> VectorGetEntry (instantiate subst ty) (instantiate subst r1) (instantiate subst r2)
          VectorSetEntry ty r1 r2 r3 ->
            VectorSetEntry  (instantiate subst ty) (instantiate subst r1) (instantiate subst r2) (instantiate subst r3)
          VectorCons ty r1 r2 ->
            VectorCons  (instantiate subst ty) (instantiate subst r1) (instantiate subst r2)


          HandleLit (fh :: FnHandle args ret)
<<<<<<< HEAD
            | Refl <- closed (Proxy :: Proxy (FunctionHandleType args ret)) subst ->
            HandleLit fh

          Closure argTy retTy r1 (tp :: TypeRepr tp) r2
            | Refl <- closed (Proxy :: Proxy tp) subst
=======
            | Refl <- closed @_ @(FunctionHandleType args ret) subst ->
            HandleLit fh

          Closure argTy retTy r1 (tp :: TypeRepr tp) r2
            | Refl <- closed @_ @tp subst
>>>>>>> 4f661a93
            ->
              Closure (instantiate subst argTy)
                      (instantiate subst retTy)
                      (instantiate subst r1) (instantiate subst tp) (instantiate subst r2)

          PolyHandleLit k fh ->
            -- TODO: figure out how to prove that these function handles are closed
            -- for right now we will just coerce them.
            unsafeCoerce (PolyHandleLit k fh)
            --HandleExprLit he ->
            -- Stack the substitution
            -- HandleExprLit (SubstitutedFnHandle he subst)

          -- This is tricky. We have a polymorphic function of type, say:
          --   f :: forall a b. (a -> b -> c -> (a,b,c))
          -- that has been instantiated with type arguments for a & b
          --   targs = c, d
          -- producing an expression of type
          --   (c -> d -> c -> (c,d,c))
          -- Now, we want to substitute for *some* of the free type variables, and that
          -- substitution can mention other vars in scope, say
          --   c |-> d
          -- producing an expression of type
          --   (d -> d -> d -> (d,d,d))
          --
          -- So we need to turn the term:
          --    PolyInstantiate f [c,d]
          -- into the term
          --    PolyInstantiate (f [c|->d]) [d,d]
          -- by composing the substitutions in the right way
          PolyInstantiate ty@(PolyFnRepr (_k :: PeanoRepr k)
                               (_args :: CtxRepr args) (_ret :: TypeRepr ret))
            r1 (targs :: CtxRepr targs)            
            | Refl <- swapMkSubstAxiom @subst @k @targs @ret,
              Refl <- swapMkSubstAxiom @subst @k @targs @args
            ->              
<<<<<<< HEAD
              PolyInstantiate
                   (instantiate subst ty)
                   (instantiate subst r1)
                   (instantiate subst targs)
=======
{-              let  ty' :: PolyFnType k (Instantiate (Liftn k subst) args)
                                       (Instantiate (Liftn k subst) ret)
                   -- == (Instantiate subst (PolyFnRepr k args ret))
                   ty' = instantiate subst ty

                   r1' :: _ ty'
                   r1' = instantiate subst r1

                   targs' :: Instantiate subst targs
                   targs' = instantiate subst targs

                   ans :: Instantiate  (Instantiate subst targs)
                       (FunctionHandleType 
                         (Instantiate (Liftn k subst) args)
                         (Instantiate (Liftn k subst) ret))
                   ans = PolyInstantiate ty' r1' targs'
                   
              in -}
                (PolyInstantiate
                   (instantiate subst ty)
                   (instantiate subst r1)
                   (instantiate subst targs))
>>>>>>> 4f661a93
                     



          NatToInteger r1 -> NatToInteger (instantiate subst r1)
          IntegerToReal r1 -> IntegerToReal (instantiate subst r1)
          RealRound r1 -> RealRound (instantiate subst r1)
          RealFloor r1 -> RealFloor (instantiate subst r1)
          RealCeil r1 -> RealCeil (instantiate subst r1)
          IntegerToBV n0 r1 -> IntegerToBV n0 (instantiate subst r1)
          RealToNat r1 -> RealToNat (instantiate subst r1)

          Complex r1 r2 -> Complex (instantiate subst r1) (instantiate subst r2)
          RealPart r1 -> RealPart (instantiate subst r1)
          ImagPart r1 -> ImagPart (instantiate subst r1)


          -- bv
          BVUndef nr -> BVUndef nr
          BVLit nr i -> BVLit nr i
          BVConcat n1 n2 r1 r2 -> BVConcat n1 n2 (instantiate subst r1) (instantiate subst r2)
          BVSelect n1 n2 n3 r1 -> BVSelect n1 n2 n3 (instantiate subst r1)
          BVTrunc n1 n2 r1 -> BVTrunc n1 n2 (instantiate subst r1)
          BVZext n1 n2 r1 -> BVZext n1 n2 (instantiate subst r1)
          BVSext n1 n2 r1 -> BVSext n1 n2 (instantiate subst r1)
          BVNot n1 r1 -> BVNot n1 (instantiate subst r1)
          BVAnd n1 r1 r2 -> BVAnd n1 (instantiate subst r1) (instantiate subst r2)
          BVOr n1 r1 r2 -> BVOr n1 (instantiate subst r1) (instantiate subst r2)
          BVXor n1 r1 r2 -> BVXor n1 (instantiate subst r1) (instantiate subst r2)
          BVNeg n1 r1 -> BVNeg n1 (instantiate subst r1)
          BVAdd n1 r1 r2 -> BVAdd n1 (instantiate subst r1) (instantiate subst r2)
          BVSub n1 r1 r2 -> BVSub n1 (instantiate subst r1) (instantiate subst r2)
          BVMul n1 r1 r2 -> BVMul n1 (instantiate subst r1) (instantiate subst r2)
          BVUdiv n1 r1 r2 -> BVUdiv n1 (instantiate subst r1) (instantiate subst r2)
          BVSdiv n1 r1 r2 -> BVSdiv n1 (instantiate subst r1) (instantiate subst r2)
          BVUrem n1 r1 r2 -> BVUrem n1 (instantiate subst r1) (instantiate subst r2)
          BVSrem n1 r1 r2 -> BVSrem n1 (instantiate subst r1) (instantiate subst r2)                              

          BVUle n1 r1 r2 -> BVUle n1 (instantiate subst r1) (instantiate subst r2)                              
          BVUlt n1 r1 r2 -> BVUlt n1 (instantiate subst r1) (instantiate subst r2)                              
          BVSle n1 r1 r2 -> BVSle n1 (instantiate subst r1) (instantiate subst r2)                              
          BVSlt n1 r1 r2 -> BVSlt n1 (instantiate subst r1) (instantiate subst r2)                              

          BVCarry n1 r1 r2 -> BVCarry n1 (instantiate subst r1) (instantiate subst r2)                              
          BVSCarry n1 r1 r2 -> BVSCarry n1 (instantiate subst r1) (instantiate subst r2)                              
          BVSBorrow n1 r1 r2 -> BVSBorrow n1 (instantiate subst r1) (instantiate subst r2)                              

          BVShl n1 r1 r2 -> BVShl n1 (instantiate subst r1) (instantiate subst r2)                              
          BVLshr n1 r1 r2 -> BVLshr n1 (instantiate subst r1) (instantiate subst r2)                              
          BVAshr n1 r1 r2 -> BVAshr n1 (instantiate subst r1) (instantiate subst r2)                              

          BoolToBV n1 r1 -> BoolToBV n1 (instantiate subst r1)
          BvToInteger n1 r1 -> BvToInteger n1 (instantiate subst r1)
          SbvToInteger n1 r1 -> SbvToInteger n1 (instantiate subst r1)
          BvToNat n1 r1 -> BvToNat n1 (instantiate subst r1)
          BVNonzero n1 r1 -> BVNonzero n1 (instantiate subst r1)

<<<<<<< HEAD

=======
>>>>>>> 4f661a93
          EmptyWordMap nr bt -> EmptyWordMap nr bt
          InsertWordMap nr bt r1 r2 r3 -> InsertWordMap nr bt (instantiate subst r1) (instantiate subst r2) (instantiate subst r3)
          LookupWordMap bt r1 r2 -> LookupWordMap bt  (instantiate subst r1) (instantiate subst r2)
          LookupWordMapWithDefault bt r1 r2 r3 -> LookupWordMapWithDefault bt (instantiate subst r1) (instantiate subst r2) (instantiate subst r3)

          InjectVariant ctx idx r1 -> InjectVariant (instantiate subst ctx) (instantiate subst idx)
            (instantiate subst r1)
          ProjectVariant ctx idx r1 -> ProjectVariant (instantiate subst ctx) (instantiate subst idx)
            (instantiate subst r1) 

          MkStruct ctx args -> MkStruct (instantiate subst ctx) (instantiate subst args)
          GetStruct r1 idx ty -> GetStruct (instantiate subst r1) (instantiate subst idx) (instantiate subst ty)
          SetStruct ctx r1 idx r2 -> SetStruct (instantiate subst ctx) (instantiate subst r1)
            (instantiate subst idx) (instantiate subst r2)

          EmptyStringMap ty -> EmptyStringMap (instantiate subst ty)
          LookupStringMapEntry ty r1 r2 -> LookupStringMapEntry (instantiate subst ty) (instantiate subst r1) (instantiate subst r2)
          InsertStringMapEntry ty r1 r2 r3 -> InsertStringMapEntry (instantiate subst ty) (instantiate subst r1) (instantiate subst r2) (instantiate subst r3)


          TextLit t -> TextLit t
          ShowValue btr r1 -> ShowValue btr (instantiate subst r1)
          AppendString r1 r2 -> AppendString (instantiate subst r1) (instantiate subst r2)

          SymArrayLookup (br :: BaseTypeRepr br) r1 (ctx :: Ctx.Assignment (BaseTerm f) (idx ::> tp))
<<<<<<< HEAD
            | Refl <- closed (Proxy :: Proxy br) subst,
              Refl <- closed (Proxy :: Proxy tp) subst,
              Refl <- closed (Proxy :: Proxy idx) subst
            -> SymArrayLookup br (instantiate subst r1) (instantiate subst ctx)
          SymArrayUpdate (br :: BaseTypeRepr br) r1 (ctx :: Ctx.Assignment (BaseTerm f) (idx ::> tp)) r2
            | Refl <- closed (Proxy :: Proxy br) subst,
              Refl <- closed (Proxy :: Proxy tp) subst,
              Refl <- closed (Proxy :: Proxy idx) subst
=======
            | Refl <- closed @_ @br subst,
              Refl <- closed @_ @tp subst,
              Refl <- closed @_ @idx subst
            -> SymArrayLookup br (instantiate subst r1) (instantiate subst ctx)
          SymArrayUpdate (br :: BaseTypeRepr br) r1 (ctx :: Ctx.Assignment (BaseTerm f) (idx ::> tp)) r2
            | Refl <- closed @_ @br subst,
              Refl <- closed @_ @tp subst,
              Refl <- closed @_ @idx subst
>>>>>>> 4f661a93
            -> SymArrayUpdate br (instantiate subst r1) (instantiate subst ctx) (instantiate subst r2)

          IsConcrete btr r1 -> IsConcrete btr (instantiate subst r1)

          ReferenceEq ty r1 r2 -> ReferenceEq (instantiate subst ty)
                  (instantiate subst r1) (instantiate subst r2)<|MERGE_RESOLUTION|>--- conflicted
+++ resolved
@@ -26,10 +26,7 @@
 
 {-# LANGUAGE TypeApplications #-}
 {-# LANGUAGE TypeFamilies #-}
-<<<<<<< HEAD
 {-# LANGUAGE MultiParamTypeClasses #-}
-=======
->>>>>>> 4f661a93
 
 -- This option is here because, without it, GHC takes an extremely
 -- long time (forever?) to compile this module with profiling enabled.
@@ -63,12 +60,8 @@
 
 import           Control.Monad.Identity
 import           Control.Monad.State.Strict hiding (lift)
-<<<<<<< HEAD
 import           Data.Kind(Type)
 import           Data.Proxy(Proxy(..))
-=======
-import           Data.Kind
->>>>>>> 4f661a93
 import           Data.Text (Text)
 import           Data.Vector (Vector)
 import qualified Data.Vector as V
@@ -126,20 +119,11 @@
 instance TraversableFC BaseTerm where
   traverseFC f (BaseTerm tp x) = BaseTerm tp <$> f x
 
-<<<<<<< HEAD
 type instance Instantiate subst BaseTerm = BaseTerm 
 
 instance InstantiateF CrucibleType f => InstantiateF CrucibleType (BaseTerm f) where
   instantiateF subst (BaseTerm (btr :: BaseTypeRepr btr) val)
     | Refl <- closed (Proxy :: Proxy btr) subst =
-=======
-type instance Instantiate subst BaseTerm = BaseTerm
-
-instance InstantiateFC BaseTerm where
-
-  instantiateFC subst (BaseTerm (btr :: BaseTypeRepr btr) val)
-    | Refl <- closed @_ @(BaseTypeRepr btr) subst =
->>>>>>> 4f661a93
     BaseTerm btr (instantiate subst val)
 
 
@@ -1184,26 +1168,12 @@
 
     ----------------------------------------------------------------------
     -- Polymorphic functions
-<<<<<<< HEAD
     
     PolyHandleLit k h -> PolyFnRepr k (handleArgTypes h) (handleReturnType h)
     PolyInstantiate (PolyFnRepr _k args ret) _ targs ->
       FunctionHandleRepr (instantiate (mkSubst targs) args)
                          (instantiate (mkSubst targs) ret)
-=======
-
-    PolyHandleLit k h ->
-      PolyFnRepr k (handleArgTypes h) (handleReturnType h)
-    
-    -- HandleExprLit h ->
-    --  handleExprType h
-      
-    PolyInstantiate (PolyFnRepr _k args ret) _ targs ->
-      FunctionHandleRepr
-       (instantiate (mkSubst targs) args)
-       (instantiate (mkSubst targs) ret)
-
->>>>>>> 4f661a93
+
     ----------------------------------------------------------------------
     -- Conversions
     NatToInteger{} -> knownRepr
@@ -1499,19 +1469,12 @@
 -- Type Instantiation
 
 -- App :: Type -> (CrucibleType -> Type) -> CrucibleType -> Type
-<<<<<<< HEAD
+
 type instance Instantiate subst (App ext) = App ext
 instance (IsSyntaxExtension ext) => InstantiateFC CrucibleType (App ext) where
    instantiateFC (subst :: SubstRepr subst) app 
       | Refl <- closed (Proxy :: Proxy ext) subst,
         Refl <- closed (Proxy :: Proxy (ExprExtension ext)) subst =
-=======
-type instance Instantiate subst App = App
-instance (IsSyntaxExtension ext) => InstantiateFC (App ext) where
-   instantiateFC (subst :: SubstRepr subst) app 
-      | Refl <- closed @_ @ext subst,
-        Refl <- closed @_ @(ExprExtension ext) subst =
->>>>>>> 4f661a93
       case app of
           ExtensionApp ext -> ExtensionApp (instantiate subst ext)
           
@@ -1631,19 +1594,11 @@
 
 
           HandleLit (fh :: FnHandle args ret)
-<<<<<<< HEAD
             | Refl <- closed (Proxy :: Proxy (FunctionHandleType args ret)) subst ->
             HandleLit fh
 
           Closure argTy retTy r1 (tp :: TypeRepr tp) r2
             | Refl <- closed (Proxy :: Proxy tp) subst
-=======
-            | Refl <- closed @_ @(FunctionHandleType args ret) subst ->
-            HandleLit fh
-
-          Closure argTy retTy r1 (tp :: TypeRepr tp) r2
-            | Refl <- closed @_ @tp subst
->>>>>>> 4f661a93
             ->
               Closure (instantiate subst argTy)
                       (instantiate subst retTy)
@@ -1680,38 +1635,11 @@
             | Refl <- swapMkSubstAxiom @subst @k @targs @ret,
               Refl <- swapMkSubstAxiom @subst @k @targs @args
             ->              
-<<<<<<< HEAD
               PolyInstantiate
                    (instantiate subst ty)
                    (instantiate subst r1)
                    (instantiate subst targs)
-=======
-{-              let  ty' :: PolyFnType k (Instantiate (Liftn k subst) args)
-                                       (Instantiate (Liftn k subst) ret)
-                   -- == (Instantiate subst (PolyFnRepr k args ret))
-                   ty' = instantiate subst ty
-
-                   r1' :: _ ty'
-                   r1' = instantiate subst r1
-
-                   targs' :: Instantiate subst targs
-                   targs' = instantiate subst targs
-
-                   ans :: Instantiate  (Instantiate subst targs)
-                       (FunctionHandleType 
-                         (Instantiate (Liftn k subst) args)
-                         (Instantiate (Liftn k subst) ret))
-                   ans = PolyInstantiate ty' r1' targs'
-                   
-              in -}
-                (PolyInstantiate
-                   (instantiate subst ty)
-                   (instantiate subst r1)
-                   (instantiate subst targs))
->>>>>>> 4f661a93
                      
-
-
 
           NatToInteger r1 -> NatToInteger (instantiate subst r1)
           IntegerToReal r1 -> IntegerToReal (instantiate subst r1)
@@ -1766,10 +1694,6 @@
           BvToNat n1 r1 -> BvToNat n1 (instantiate subst r1)
           BVNonzero n1 r1 -> BVNonzero n1 (instantiate subst r1)
 
-<<<<<<< HEAD
-
-=======
->>>>>>> 4f661a93
           EmptyWordMap nr bt -> EmptyWordMap nr bt
           InsertWordMap nr bt r1 r2 r3 -> InsertWordMap nr bt (instantiate subst r1) (instantiate subst r2) (instantiate subst r3)
           LookupWordMap bt r1 r2 -> LookupWordMap bt  (instantiate subst r1) (instantiate subst r2)
@@ -1795,7 +1719,6 @@
           AppendString r1 r2 -> AppendString (instantiate subst r1) (instantiate subst r2)
 
           SymArrayLookup (br :: BaseTypeRepr br) r1 (ctx :: Ctx.Assignment (BaseTerm f) (idx ::> tp))
-<<<<<<< HEAD
             | Refl <- closed (Proxy :: Proxy br) subst,
               Refl <- closed (Proxy :: Proxy tp) subst,
               Refl <- closed (Proxy :: Proxy idx) subst
@@ -1804,16 +1727,6 @@
             | Refl <- closed (Proxy :: Proxy br) subst,
               Refl <- closed (Proxy :: Proxy tp) subst,
               Refl <- closed (Proxy :: Proxy idx) subst
-=======
-            | Refl <- closed @_ @br subst,
-              Refl <- closed @_ @tp subst,
-              Refl <- closed @_ @idx subst
-            -> SymArrayLookup br (instantiate subst r1) (instantiate subst ctx)
-          SymArrayUpdate (br :: BaseTypeRepr br) r1 (ctx :: Ctx.Assignment (BaseTerm f) (idx ::> tp)) r2
-            | Refl <- closed @_ @br subst,
-              Refl <- closed @_ @tp subst,
-              Refl <- closed @_ @idx subst
->>>>>>> 4f661a93
             -> SymArrayUpdate br (instantiate subst r1) (instantiate subst ctx) (instantiate subst r2)
 
           IsConcrete btr r1 -> IsConcrete btr (instantiate subst r1)
