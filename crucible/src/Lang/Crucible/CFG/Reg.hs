--- conflicted
+++ resolved
@@ -32,18 +32,12 @@
 module Lang.Crucible.CFG.Reg
   ( -- * CFG
     CFG(..)
-<<<<<<< HEAD
   , cfgEntryBlock
-=======
->>>>>>> 4f661a93
   , cfgHandleName
   , cfgInputTypes
   , cfgReturnType
   , updateCFG
-<<<<<<< HEAD
   , substCFG  
-=======
->>>>>>> 4f661a93
   , SomeCFG(..)
   , Label(..)
   , substLabel
@@ -52,14 +46,9 @@
   , BlockID(..)
   , substBlockID
   , Reg(..)
-<<<<<<< HEAD
   , substReg
 
-  -- * Atoms
-=======
-  
     -- * Atoms
->>>>>>> 4f661a93
   , Atom(..)
   , substAtom
   , AtomSource(..)
@@ -847,22 +836,20 @@
 cfgHandleName :: CFG ext s init ret -> FunctionName
 cfgHandleName (CFG {cfgHandle=h}) = handleName h
 
-<<<<<<< HEAD
+
 cfgEntryBlock :: CFG ext s init ret -> Block ext s ret
 cfgEntryBlock g =
   case Fold.find (\b -> blockID b == LabelID (cfgEntryLabel g)) (cfgBlocks g) of
     Just b -> b
     Nothing -> error "Missing entry block"
 
-=======
->>>>>>> 4f661a93
 cfgInputTypes :: CFG ext s init ret -> CtxRepr init
 cfgInputTypes (CFG {cfgHandle=h}) = handleArgTypes h
 
 cfgReturnType :: CFG ext s init ret -> TypeRepr ret
 cfgReturnType (CFG {cfgHandle=h}) = handleReturnType h
 
-<<<<<<< HEAD
+
 updateCFG :: [Block ext s ret] -> CFG ext s init ret -> CFG ext s init ret
 updateCFG b (CFG h e _) = CFG h e b 
 
@@ -879,11 +866,6 @@
   CFG <$> pure (cfgHandle cfg)
       <*> substLabel f (cfgEntryLabel cfg)
       <*> traverse (substBlock f) (cfgBlocks cfg)
-=======
-updateCFG :: [Block ext s' ret] -> CFG ext s init ret -> CFG ext s' init ret
-updateCFG b (CFG h _ n l) = CFG h b n l
-
->>>>>>> 4f661a93
 
 instance PrettyExt ext => Show (CFG ext s init ret) where
   show = show . pretty
