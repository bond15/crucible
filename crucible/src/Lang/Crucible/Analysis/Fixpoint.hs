--- conflicted
+++ resolved
@@ -123,7 +123,6 @@
                    -- allocation site) that each register could hold.
                    }
 
-<<<<<<< HEAD
 -- | This is a wrapper around 'StmtId' that exposes the underlying type of a
 -- 'ReferenceType', and is needed to define the abstract value we carry around.
 newtype RefStmtId blocks tp = RefStmtId (StmtId blocks (ReferenceType tp))
@@ -183,14 +182,10 @@
 unionRefSets :: RefSet blocks tp -> RefSet blocks tp -> RefSet blocks tp
 unionRefSets (RefSet s1) (RefSet s2) = RefSet (s1 `S.union` s2)
 
-instance (ShowF dom) => ShowF (PointAbstraction blocks dom) where
-  showF pa = showF (_paRegisters pa)
-=======
 instance ShowF dom => Show (PointAbstraction dom ctx) where
   show pa = show (_paRegisters pa)
 
 instance ShowF dom => ShowF (PointAbstraction dom)
->>>>>>> 56781658
 
 -- | Look up the abstract value of a register at a program point
 lookupAbstractRegValue :: PointAbstraction blocks dom ctx -> Reg ctx tp -> dom tp
