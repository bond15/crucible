-----------------------------------------------------------------------
-- |
-- Module           : Lang.Crucible.Simulator.RegValue
-- Description      : Runtime representation of CFG registers
-- Copyright        : (c) Galois, Inc 2014
-- License          : BSD3
-- Maintainer       : Joe Hendrix <jhendrix@galois.com>
-- Stability        : provisional
--
-- RegValue is a type family that defines the runtime representation
-- of crucible types.
------------------------------------------------------------------------
{-# LANGUAGE DataKinds #-}
{-# LANGUAGE FlexibleContexts #-}
{-# LANGUAGE FlexibleInstances #-}
{-# LANGUAGE GADTs #-}
{-# LANGUAGE MultiParamTypeClasses #-}
{-# LANGUAGE PatternGuards #-}
{-# LANGUAGE RankNTypes #-}
{-# LANGUAGE ScopedTypeVariables #-}
{-# LANGUAGE TypeFamilies #-}
{-# LANGUAGE TypeOperators #-}
{-# LANGUAGE ViewPatterns #-}
module Lang.Crucible.Simulator.RegValue
  ( RegValue
  , CanMux(..)
  , RegValue'(..)
  , VariantBranch(..)
  , injectVariant
  , MuxFn

    -- * Register values
  , AnyValue(..)
  , FnVal(..)
  , fnValType
  , RolledType(..)

    -- * Value mux functions
  , ValMuxFn
  , eqMergeFn
  , mergePartExpr
  , muxRecursive
  , muxStringMap
  , muxStruct
  , muxVariant
  , muxVector
  , muxHandle
  ) where

import           Control.Monad
import           Control.Monad.Trans.Class
import           Data.Map.Strict (Map)
import qualified Data.Map.Strict as Map
import           Data.Proxy
import qualified Data.Set as Set
import           Data.Text (Text)
import qualified Data.Vector as V
import           Data.Word
import           GHC.TypeLits

import qualified Data.Parameterized.Context as Ctx

<<<<<<< HEAD
import qualified Lang.Crucible.Utils.SymMultiDimArray as SMDA
import           Lang.MATLAB.MultiDimArray (MultiDimArray)
import qualified Lang.MATLAB.MultiDimArray as MDA

import           Lang.Crucible.FunctionHandle
=======
import           Lang.Crucible.FunctionHandle (FnHandle, handleName, RefCell)
>>>>>>> daf11163
import           Lang.Crucible.FunctionName
import           Lang.Crucible.Simulator.Intrinsics
import           Lang.Crucible.Solver.Interface
import           Lang.Crucible.Solver.Partial
import           Lang.Crucible.Types

type MuxFn p v = p -> v -> v -> IO v

-- | Maps register types to the associated value.
type family RegValue (sym :: *) (tp :: CrucibleType) :: * where
  RegValue sym (BaseToType bt) = SymExpr sym bt
  RegValue sym AnyType = AnyValue sym
  RegValue sym (ConcreteType a) = a
  RegValue sym UnitType = ()
  RegValue sym CharType = Word16
  RegValue sym StringType = Text
  RegValue sym (FunctionHandleType a r) = FnVal sym a r
  RegValue sym (MaybeType tp) = PartExpr (Pred sym) (RegValue sym tp)
  RegValue sym (VectorType tp) = V.Vector (RegValue sym tp)
  RegValue sym (StructType ctx) = Ctx.Assignment (RegValue' sym) ctx
  RegValue sym (VariantType ctx) = Ctx.Assignment (VariantBranch sym) ctx
  RegValue sym (ReferenceType a) = RefCell a
  RegValue sym (WordMapType w tp) = WordMap sym w tp
  RegValue sym (RecursiveType nm ctx) = RolledType sym nm ctx
  RegValue sym (IntrinsicType nm ctx) = Intrinsic sym nm ctx
  RegValue sym (StringMapType tp) = Map Text (PartExpr (Pred sym) (RegValue sym tp))

-- | A newtype wrapper around RegValue.  This is wrapper necessary because
--   RegValue is a type family and, as such, cannot be partially applied.
newtype RegValue' sym tp = RV { unRV :: RegValue sym tp }

------------------------------------------------------------------------
-- FnVal

-- | Represents a function closure.
data FnVal (sym :: *) (args :: Ctx CrucibleType) (res :: CrucibleType) where
  ClosureFnVal :: !(FnVal sym (args ::> tp) ret)
               -> !(TypeRepr tp)
               -> !(RegValue sym tp)
               -> FnVal sym args ret

  HandleFnVal :: !(FnHandle a r) -> FnVal sym a r

closureFunctionName :: FnVal sym args res -> FunctionName
closureFunctionName (ClosureFnVal c _ _) = closureFunctionName c
closureFunctionName (HandleFnVal h) = handleName h

fnValType :: FnVal sym args res -> TypeRepr (FunctionHandleType args res)
fnValType (HandleFnVal h) = FunctionHandleRepr (handleArgTypes h) (handleReturnType h)
fnValType (ClosureFnVal fn _ _) =
  case fnValType fn of
    FunctionHandleRepr (args Ctx.:> _) r -> FunctionHandleRepr args r
    _ -> error "fnValType: impossible!"

instance Show (FnVal sym a r) where
  show = show . closureFunctionName

-- | Version of muxfn specialized to CanMux.
type ValMuxFn sym tp = MuxFn (Pred sym) (RegValue sym tp)


------------------------------------------------------------------------
-- CanMux

class CanMux sym (tp :: CrucibleType) where
   muxReg :: sym
          -> p tp          -- ^ Unused type to identify what is being merged.
          -> ValMuxFn sym tp

-- | Merge function that checks if two values are equal, and
-- fails if they are not.
{-# INLINE eqMergeFn #-}
eqMergeFn :: Eq v => String -> MuxFn p v
eqMergeFn nm = \_ x y ->
  if x == y then
    return x
  else
    fail $ "Cannot merge dissimilar " ++ nm ++ "."

------------------------------------------------------------------------
-- RegValue AnyType instance

data AnyValue sym where
  AnyValue :: TypeRepr tp -> RegValue sym tp -> AnyValue sym

------------------------------------------------------------------------
-- RegValue () instance

instance CanMux sym UnitType where
  muxReg _ = \_ _ x _y -> return x

------------------------------------------------------------------------
-- RegValue instance for base types

instance IsBoolExprBuilder sym => CanMux sym BoolType where
  {-# INLINE muxReg #-}
  muxReg s = const $ itePred s

instance IsExprBuilder sym => CanMux sym NatType where
  {-# INLINE muxReg #-}
  muxReg s = \_ -> natIte s

instance IsExprBuilder sym => CanMux sym IntegerType where
  {-# INLINE muxReg #-}
  muxReg s = \_ -> intIte s

instance IsExprBuilder sym => CanMux sym RealValType where
  {-# INLINE muxReg #-}
  muxReg s = \_ -> realIte s

instance IsExprBuilder sym => CanMux sym ComplexRealType where
  {-# INLINE muxReg #-}
  muxReg s = \_ -> cplxIte s

------------------------------------------------------------------------
-- RegValue String instance

instance CanMux sym StringType where
  {-# INLINE muxReg #-}
  muxReg _ = \ _ -> eqMergeFn "strings"

------------------------------------------------------------------------
-- RegValue Vector instance

{-# INLINE muxVector #-}
muxVector :: MuxFn p e
          -> MuxFn p (V.Vector e)
muxVector f p x y
  | V.length x == V.length y = V.zipWithM (f p) x y
  | otherwise = fail "Cannot merge vectors with different dimensions."

instance CanMux sym tp => CanMux sym (VectorType tp) where
  {-# INLINE muxReg #-}
  muxReg s _ = muxVector (muxReg s (Proxy :: Proxy tp))

------------------------------------------------------------------------
-- RegValue WordMap instance

instance (IsExprBuilder sym, KnownNat w, KnownRepr BaseTypeRepr tp)
  => CanMux sym (WordMapType w tp) where
  {-# INLINE muxReg #-}
  muxReg s _ p = muxWordMap s knownNat knownRepr p

------------------------------------------------------------------------
-- RegValue MatlabChar instance

instance CanMux sym CharType where
  {-# INLINE muxReg #-}
  muxReg _ = \_ -> eqMergeFn "characters"

------------------------------------------------------------------------
-- RegValue Maybe instance

mergePartExpr :: IsBoolExprBuilder sym
              => sym
              -> (Pred sym -> v -> v -> IO v)
              -> Pred sym
              -> PartExpr (Pred sym) v
              -> PartExpr (Pred sym) v
              -> IO (PartExpr (Pred sym) v)
mergePartExpr sym fn c = mergePartial sym (\a b -> lift (fn c a b)) c

instance (IsBoolExprBuilder sym, CanMux sym tp) => CanMux sym (MaybeType tp) where
  {-# INLINE muxReg #-}
  muxReg s = \_ -> do
    let f = muxReg s (Proxy :: Proxy tp)
     in mergePartExpr s f

------------------------------------------------------------------------
-- RegValue FunctionHandleType instance

-- TODO: Figure out how to actually compare these.
{-# INLINE muxHandle #-}
muxHandle :: IsPred (Pred sym)
          => sym
          -> Pred sym
          -> FnVal sym a r
          -> FnVal sym a r
          -> IO (FnVal sym a r)
muxHandle _ c x y
  | Just b <- asConstantPred c = pure $! if b then x else y
  | otherwise = return x

instance IsExprBuilder sym => CanMux sym (FunctionHandleType a r) where
  {-# INLINE muxReg #-}
  muxReg s = \_ c x y -> do
    muxHandle s c x y

------------------------------------------------------------------------
-- RegValue IdentValueMap instance

-- | Merge to string maps together.
{-# INLINE muxStringMap #-}
muxStringMap :: IsExprBuilder sym
             => sym
             -> MuxFn (Pred sym) e
             -> MuxFn (Pred sym) (Map Text (PartExpr (Pred sym) e))
muxStringMap sym = \f c x y -> do
  let keys = Set.toList $ Set.union (Map.keysSet x) (Map.keysSet y)
  fmap Map.fromList $ forM keys $ \k -> do
    let vx = joinMaybePE (Map.lookup k x)
    let vy = joinMaybePE (Map.lookup k y)
    r <- mergePartExpr sym f c vx vy
    return (k,r)

------------------------------------------------------------------------
-- RegValue Recursive instance

newtype RolledType sym nm ctx = RolledType { unroll :: RegValue sym (UnrollType nm ctx) }


{-# INLINE muxRecursive #-}
muxRecursive
   :: IsRecursiveType nm
   => (forall tp. TypeRepr tp -> ValMuxFn sym tp)
   -> SymbolRepr nm
   -> CtxRepr ctx
   -> ValMuxFn sym (RecursiveType nm ctx)
muxRecursive recf = \nm ctx p x y -> do
   RolledType <$> recf (unrollType nm ctx) p (unroll x) (unroll y)

------------------------------------------------------------------------
-- RegValue Struct instance

{-# INLINE muxStruct #-}
muxStruct
   :: (forall tp. TypeRepr tp -> ValMuxFn sym tp)
   -> CtxRepr ctx
   -> ValMuxFn sym (StructType ctx)
muxStruct recf ctx = \p x y ->
  Ctx.generateM (Ctx.size ctx) $ \i -> do
    RV <$> recf (ctx Ctx.! i) p (unRV $ x Ctx.! i) (unRV $ y Ctx.! i)

------------------------------------------------------------------------
-- RegValue Variant instance

newtype VariantBranch sym tp = VB { unVB :: PartExpr (Pred sym) (RegValue sym tp) }

injectVariant ::
  IsSymInterface sym =>
  sym ->
  CtxRepr ctx ->
  Ctx.Index ctx tp ->
  RegValue sym tp ->
  RegValue sym (VariantType ctx)
injectVariant sym ctxRepr idx val =
  Ctx.generate (Ctx.size ctxRepr) $ \j ->
    case testEquality j idx of
      Just Refl -> VB (PE (truePred sym) val)
      Nothing -> VB Unassigned

{-# INLINE muxVariant #-}
muxVariant
   :: IsExprBuilder sym
   => sym
   -> (forall tp. TypeRepr tp -> ValMuxFn sym tp)
   -> CtxRepr ctx
   -> ValMuxFn sym (VariantType ctx)
muxVariant sym recf ctx = \p x y ->
  Ctx.generateM (Ctx.size ctx) $ \i ->
     VB <$> mergePartExpr sym
                (recf (ctx Ctx.! i))
                p
                (unVB (x Ctx.! i))
                (unVB (y Ctx.! i))<|MERGE_RESOLUTION|>--- conflicted
+++ resolved
@@ -60,15 +60,7 @@
 
 import qualified Data.Parameterized.Context as Ctx
 
-<<<<<<< HEAD
-import qualified Lang.Crucible.Utils.SymMultiDimArray as SMDA
-import           Lang.MATLAB.MultiDimArray (MultiDimArray)
-import qualified Lang.MATLAB.MultiDimArray as MDA
-
 import           Lang.Crucible.FunctionHandle
-=======
-import           Lang.Crucible.FunctionHandle (FnHandle, handleName, RefCell)
->>>>>>> daf11163
 import           Lang.Crucible.FunctionName
 import           Lang.Crucible.Simulator.Intrinsics
 import           Lang.Crucible.Solver.Interface
