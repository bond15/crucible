--- conflicted
+++ resolved
@@ -47,14 +47,9 @@
 {-# LANGUAGE TypeApplications #-}
 {-# LANGUAGE InstanceSigs #-}
 {-# LANGUAGE DefaultSignatures #-}
-<<<<<<< HEAD
 {-# LANGUAGE IncoherentInstances #-}
 {-# LANGUAGE TypeInType #-}
-=======
-
-
-
->>>>>>> 4f661a93
+
 
 module Lang.Crucible.Types
   ( -- * CrucibleType data kind
@@ -89,17 +84,11 @@
     -- * Parameterized types
   , VarType
   , PolyFnType
-<<<<<<< HEAD
   , Closed
   , ClosedK(..)
   , Instantiate
   , Liftn
   , liftn
-=======
-  , Closed(..)
-  , Instantiate
-  , Liftn
->>>>>>> 4f661a93
   , InstantiateF(..)
   , InstantiateFC(..)
   , InstantiateType(..)
@@ -110,7 +99,6 @@
   , closedInstantiateFC
 
   -- ** Substitutions
-<<<<<<< HEAD
   , Substitution
   , SubstRepr
   , Compose
@@ -126,20 +114,6 @@
 
   -- ** Evidence for closedness
   , Dict(..)
-=======
-  , Substitution(..)
-  , SubstRepr(..)
-  , Compose
-  , compose
-  , MkSubst(..)
-  , mkSubst
-
-  -- ** Peano numbers (move)
-  , Peano(..)
-  , PeanoRepr(..)
-
-  -- ** Evidence for closedness
->>>>>>> 4f661a93
   , assumeClosed
   , checkClosed
   , checkClosedCtx
@@ -178,10 +152,7 @@
   , floatInfoToBVTypeRepr
   ) where
 
-<<<<<<< HEAD
 import           Data.Proxy(Proxy(..))
-=======
->>>>>>> 4f661a93
 import           Data.Constraint (Dict(..))
 import           Data.Hashable
 import           Data.Kind
@@ -203,26 +174,8 @@
 import           What4.InterpretedFloatingPoint
 
 
-<<<<<<< HEAD
 import           Unsafe.Coerce (unsafeCoerce)
 
-=======
-
--- GHC.TypeLits is under-powered, plus other axioms
-import           Unsafe.Coerce (unsafeCoerce)
-
-------------------------------------------------------------------------
--- Peano numbers
-
-data Peano = ZP | SP Peano
-data PeanoRepr (p :: Peano) where
-  ZRepr :: PeanoRepr ZP
-  SRepr :: PeanoRepr n -> PeanoRepr (SP n)
-instance KnownRepr PeanoRepr ZP where knownRepr = ZRepr
-instance KnownRepr PeanoRepr n => KnownRepr PeanoRepr (SP n) where
-  knownRepr = SRepr knownRepr
-
->>>>>>> 4f661a93
 ------------------------------------------------------------------------
 -- Crucible types
 
@@ -246,11 +199,8 @@
 --   variables that were not already present in the ctx argument.
 --   (This is equivalent to the constraint "Closed (UnrollType nm)" but
 --   we cannot partially apply a type family.)
-<<<<<<< HEAD
 --   Languages that do not use polymorphism may use the default instance
-=======
---   Languages that do not use polymorphism can use the default instance
->>>>>>> 4f661a93
+--
 class IsRecursiveType (nm::Symbol) where
   type UnrollType nm (ctx :: Ctx CrucibleType) :: CrucibleType
   unrollType   :: SymbolRepr nm -> CtxRepr ctx -> TypeRepr (UnrollType nm ctx)
@@ -322,10 +272,6 @@
    -- A partial map from strings to values.
    StringMapType :: CrucibleType -> CrucibleType
 
-<<<<<<< HEAD
-=======
-
->>>>>>> 4f661a93
    -- A type variable, represented as an index and quantified by an enclosing 'PolyFnType'
    VarType :: Peano -> CrucibleType
    
@@ -513,10 +459,7 @@
    
    VarRepr :: !(PeanoRepr n) -> TypeRepr (VarType n)
    PolyFnRepr :: !(PeanoRepr n) ->  !(CtxRepr args) -> !(TypeRepr ret) -> TypeRepr (PolyFnType n args ret)
-<<<<<<< HEAD
-
-=======
->>>>>>> 4f661a93
+
 ------------------------------------------------------------------------------
 -- Representable class instances
 
@@ -581,126 +524,6 @@
 
 
 ------------------------------------------------------------------------
-<<<<<<< HEAD
-=======
--- | Classes and type families for polymorphism
-
-
--- We can view substitutions as an infinite stream of terms
--- where Var i is mapped to the ith term in the list
--- However, type-level Haskell is too strict for this, so we instead
--- represent these streams with a finite representation
--- Usually, these representations are based on HOFs, but for type-level
--- programming, we need to defunctionalize. So we have some basic operations
--- for constructing substitutions from others as well.
-data Substitution = 
-    IdSubst
-  | SuccSubst
-  | ExtendSubst CrucibleType Substitution
-  | LiftSubst Substitution
-  | TailSubst Substitution
-
--- Apply the substitution to a variable (n)
-type family SubstVar (s :: Substitution) (n :: Peano) :: CrucibleType where
-  SubstVar IdSubst n   = VarType n
-  SubstVar SuccSubst n = VarType (SP n)
-  SubstVar (ExtendSubst ty s) ZP = ty
-  SubstVar (ExtendSubst ty s) (SP m) = SubstVar s m
-  SubstVar (LiftSubst s) ZP  = VarType ZP
-  SubstVar (LiftSubst s) (SP m) = Instantiate SuccSubst (SubstVar s m)
-  SubstVar (TailSubst s) x = SubstVar s (SP x)
-  
--- Create a substitution from a Ctx of types
-type family MkSubst (c :: Ctx CrucibleType) :: Substitution where
-  MkSubst EmptyCtx = IdSubst
-  MkSubst (ctx ::> ty) = ExtendSubst ty (MkSubst ctx)
-
--- Compose two substitutions together.
--- see: composeInstantiateAxiom for a specification of Compose
-type family Compose (s1 :: Substitution) (s2 :: Substitution) :: Substitution where
-  Compose s1 IdSubst = s1
-  Compose s1 SuccSubst = TailSubst s1
-  Compose s1 (ExtendSubst ty s2) = ExtendSubst (Instantiate s1 ty) (Compose s1 s2)
-  Compose s1 (LiftSubst s2) = ExtendSubst (SubstVar s1 ZP) (Compose (TailSubst s1) s2)
-  Compose s1 (TailSubst s2) = TailSubst (Compose s1 s2)
-  
--- Singleton type for Substitutions
-data SubstRepr (s :: Substitution) where
-  IdRepr     :: SubstRepr IdSubst
-  SuccRepr   :: SubstRepr SuccSubst
-  ExtendRepr :: TypeRepr ty -> SubstRepr s -> SubstRepr (ExtendSubst ty s)
-  LiftRepr   :: SubstRepr s -> SubstRepr (LiftSubst s)
-  TailRepr   :: SubstRepr s -> SubstRepr (TailSubst s)
-instance KnownRepr SubstRepr IdSubst where
-  knownRepr = IdRepr
-instance KnownRepr SubstRepr SuccSubst where
-  knownRepr = SuccRepr
-instance (KnownRepr SubstRepr s, KnownRepr TypeRepr ty) => KnownRepr SubstRepr (ExtendSubst ty s) where
-  knownRepr = ExtendRepr knownRepr knownRepr
-instance KnownRepr SubstRepr s => KnownRepr SubstRepr (LiftSubst s) where
-  knownRepr = LiftRepr knownRepr
-instance KnownRepr SubstRepr s => KnownRepr SubstRepr (TailSubst s) where
-  knownRepr = TailRepr knownRepr
-  
--- | Type-level multi-substitution function.
--- This is an open type family that is homeomorphic on most arguments
--- The only exception is for CrucibleTypes, see InstantiateCT
---
--- NOTE: it is tempting to make this a closed type family that dispatches to
--- InstantiateCT when k is CrucibleType and is defined homeomorphically elsewhere.
--- This would remove many instances of the form
---    type instance Instantiate subst T = T
--- However, this approach doesn't work for (ext :: Type). We don't know that
--- all of the potential ext types do not contain CrucibleType as a subterm, so
--- GHC cannot reduce (Instantiate n subst ext) = ext.
--- Using GHC-8.6 quantified constraints, we might be able to express this 
--- restriction, but I have not tried it. 
-type family Instantiate (subst :: Substitution) (v :: k) :: k
-
--- | Class of types that support instantiation
-class InstantiateType (ty :: Type) where
-  instantiate :: SubstRepr subst -> ty -> Instantiate subst ty
-
--- | Defines instantiation for SyntaxExtension (must create an instance of this
--- class, but instance can be trivial if polymorphism is not used.
-class InstantiateF (t :: k -> Type) where
-  instantiateF ::  SubstRepr subst -> t a -> (Instantiate subst t) (Instantiate subst a)
-  instantiateF _ _ = error "instantiateF: must be defined to use polymorphism"
-
--- | Also for syntax extensions
-class InstantiateFC (t :: (k -> Type) -> l -> Type) where
-  instantiateFC :: InstantiateF a =>  SubstRepr subst -> t a b -> Instantiate subst (t a b)
-  instantiateFC _ _ = error "instantiateFC: must be defined to use polymorphism"
-
-
--- | Types that do not contain any free type variables. If they are
--- closed then we know that instantiation and lifting does nothing.
--- The proxies allows us to specify some of the arguments without
--- using a type application.
--- NOTE: Closed is polykinded so first specified type argument when using these
--- methods is the kind of ty
-
-class Closed (t :: k) where
-  closed ::  p2 subst -> Instantiate subst t :~: t
-  closed = error "closed: must define closed to use instantiation"
-
--- Types that are statically known to be closed can benefit from the following
--- default definitions 
-
-closedInstantiate :: forall ty subst. Closed ty => SubstRepr subst -> ty -> Instantiate subst ty
-closedInstantiate subst | Refl <- closed @_ @ty subst = id
-
-closedInstantiateF :: forall t0 a subst. (Closed t0, Closed a)
-  =>  SubstRepr subst -> t0 a -> (Instantiate subst t0) (Instantiate subst a)
-closedInstantiateF s | Refl <- closed @_ @t0 s, Refl <- closed @_ @a s = id
-  
-closedInstantiateFC :: forall t0 a b subst. (Closed t0, Closed a, Closed b, InstantiateF a)
-  =>  SubstRepr subst -> t0 a b
-  -> (Instantiate subst t0) (Instantiate subst a) (Instantiate subst b)
-closedInstantiateFC s | Refl <- closed @_ @t0 s, Refl <- closed @_ @a s, Refl <- closed @_ @b s = id
-
-------------------------------------------------------------------------
->>>>>>> 4f661a93
 ------------------------------------------------------------------------
 -- Force TypeRepr, etc. to be in context for next slice.
 $(return [])
@@ -752,7 +575,7 @@
                    ]
                   )
 
-<<<<<<< HEAD
+
 ----------------------------------------------------------------
 -- "Closed" instances
 
@@ -811,116 +634,10 @@
 instance (ClosedK CrucibleType ty)  => ClosedK CrucibleType (StringMapType ty) 
   where
     closed _ p1 | Refl <- closed (Proxy :: Proxy ty) p1 = Refl
-=======
-instance HashableF PeanoRepr where
-  hashWithSaltF = hashWithSalt
-instance Hashable (PeanoRepr ty) where
-  hashWithSalt = $(U.structuralHash [t|PeanoRepr|])
-
-instance Pretty (PeanoRepr tp) where
-  pretty = text . show
-
-instance Show (PeanoRepr tp) where
-  showsPrec = $(U.structuralShowsPrec [t|PeanoRepr|])
-instance ShowF PeanoRepr
-
-instance TestEquality PeanoRepr where
-  testEquality = $(U.structuralTypeEquality [t|PeanoRepr|]
-                  [ (U.TypeApp (U.ConType [t|PeanoRepr|]) U.AnyType, [|testEquality|])
-                  ])
-instance OrdF PeanoRepr where
-  compareF = $(U.structuralTypeOrd [t|PeanoRepr|]
-                  [ (U.TypeApp (U.ConType [t|PeanoRepr|]) U.AnyType, [|compareF|])
-                  ])
-
-
-----------------------------------------------------------------
--- "Closed" instances
-
-instance Closed (b :: BaseType) where
-  closed _ = unsafeCoerce Refl -- don't want to do a runtime case analysis
-
-instance Closed (ctx :: Ctx BaseType) where
-  closed _ = unsafeCoerce Refl  -- don't want to do induction over the list
-
-
--- k = Type
-instance Closed (BaseTypeRepr b :: Type) where
-  closed p1 | Refl <- closed @_ @b p1 = Refl
-
-instance Closed () where
-  closed _ = Refl
-
-  
--- k = CrucibleType
-instance Closed (BaseToType b) where
-  closed _ = Refl
-
-instance Closed AnyType where
-  closed _ = Refl
-
-instance Closed UnitType where
-  closed _ = Refl
-
-instance Closed CharType where
-  closed _ = Refl
-
-instance Closed (FloatType fi) where
-  closed _ = Refl
-
-instance (Closed args, Closed ret) => Closed (FunctionHandleType args ret)
-  where
-    closed p1 | Refl <- closed @_ @args p1, Refl <- closed @_ @ret p1 = Refl
-
-instance (Closed ty) => Closed (MaybeType ty)
-  where
-    closed p1 | Refl <- closed @_ @ty p1 = Refl
-    
-instance (Closed ty) => Closed (VectorType ty)
-  where
-    closed p1 | Refl <- closed @_ @ty p1 = Refl
-    
-instance (Closed ctx) => Closed (StructType ctx)
-  where
-    closed p1 | Refl <- closed @_ @ctx p1 = Refl
-
-instance (Closed ty) => Closed (ReferenceType ty)
-  where
-    closed p1 | Refl <- closed @_ @ty p1 = Refl
-
-instance (Closed ctx) => Closed (VariantType ctx)
-  where
-    closed p1 | Refl <- closed @_ @ctx p1 = Refl
-    
-instance (Closed (WordMapType n b)) where closed _ = Refl
-instance (Closed ctx) => Closed (RecursiveType sym ctx)
-  where
-    closed p1 | Refl <- closed @_ @ctx p1 = Refl
-    
-instance (Closed ctx) => Closed (IntrinsicType sym ctx)
-  where
-    closed p1 | Refl <- closed @_ @ctx p1 = Refl
-    
-instance (Closed ty)  => Closed (StringMapType ty) 
-  where
-    closed p1 | Refl <- closed @_ @ty p1 = Refl
-    
-instance (Closed EmptyCtx) where
-  closed _ = Refl
-  
-instance (Closed ty, Closed ctx) => Closed (ctx ::> ty)
- where
-    closed p1 | Refl <- closed @_ @ctx p1, Refl <- closed @_ @ty p1 = Refl
-    
->>>>>>> 4f661a93
 -- note: No instance for PolyFnType
 -- we would need to index the type class with the binding level
 -- to do this.
 
-<<<<<<< HEAD
-
-=======
->>>>>>> 4f661a93
 newtype Gift a r = Gift (Closed a => r)
 
 -- | "assume" that a type is closed, without evidence
@@ -928,7 +645,6 @@
 assumeClosed k = unsafeCoerce (Gift k :: Gift a b)
                        (error "No instance of Closed provided")
 
-<<<<<<< HEAD
 
 -- | Attempt to construct evidence that a context is closed, assuming
 -- the invariant that type variables are well-scoped.
@@ -940,22 +656,6 @@
 -- | Attempt to construct evidence that a type is closed, assuming
 -- the invariant that type variables are well-scoped.
 checkClosed :: TypeRepr t -> Maybe (Dict (ClosedK CrucibleType t))
-=======
--- | Attempt to construct evidence that a context is closed, assuming
--- the invariant that type variables are well-scoped.
-checkClosedCtx :: CtxRepr ts -> Maybe (Dict (Closed ts))
-checkClosedCtx ctx =
-  case Ctx.viewAssign ctx of
-    Ctx.AssignEmpty -> Just Dict
-    Ctx.AssignExtend ts t ->
-      do Dict <- checkClosedCtx ts
-         Dict <- checkClosed t
-         Just Dict
-
--- | Attempt to construct evidence that a type is closed, assuming
--- the invariant that type variables are well-scoped.
-checkClosed :: TypeRepr t -> Maybe (Dict (Closed t))
->>>>>>> 4f661a93
 checkClosed AnyRepr = Just Dict
 checkClosed UnitRepr = Just Dict
 checkClosed BoolRepr = Just Dict
@@ -1000,11 +700,7 @@
 checkClosed (SymbolicArrayRepr _ _) = Just Dict
 checkClosed (SymbolicStructRepr _) = Just Dict
 checkClosed (VarRepr _) = Nothing
-<<<<<<< HEAD
 checkClosed (PolyFnRepr _ _ _) = Nothing -- conservative!!! 
-=======
-checkClosed (PolyFnRepr _ _ _) = Nothing -- conservative!!! -- Just Dict -- Can this possibly be right?
->>>>>>> 4f661a93
 
 
 --------------------------------------------------------------------------------
@@ -1028,19 +724,12 @@
 swapMkSubstAxiom = unsafeCoerce Refl
 
 
-<<<<<<< HEAD
 -- BaseTypeRepr
 type instance Instantiate subst BaseTypeRepr = BaseTypeRepr 
 instance InstantiateType CrucibleType (BaseTypeRepr ty) where
   instantiate subst (r :: BaseTypeRepr bt)
     | Refl <- closed (Proxy :: Proxy bt) subst
     = r
-=======
--- Apply the "lift" substitution m-times.
-type family Liftn (m :: Peano) (s :: Substitution) :: Substitution where
-  Liftn ZP s     = s
-  Liftn (SP m) s = LiftSubst (Liftn m s)
->>>>>>> 4f661a93
 
 type instance Instantiate subst (v :: CrucibleType) = InstantiateCT subst v
   
@@ -1065,7 +754,6 @@
   InstantiateCT subst (PolyFnType k args ret) =
     PolyFnType k (Instantiate (Liftn k subst) args) (Instantiate (Liftn k subst) ret)
   
-<<<<<<< HEAD
 instance Term CrucibleType where
   type MkVar CrucibleType = VarType
   type Repr  CrucibleType = TypeRepr
@@ -1106,207 +794,4 @@
 
 type instance Instantiate subst TypeRepr = TypeRepr
 instance InstantiateF CrucibleType TypeRepr where
-  instantiateF = instantiateRepr
-=======
-
--- TypeCon apps
-
-instance (InstantiateF t) => InstantiateType (t a) where
-  instantiate = instantiateF
-instance (InstantiateFC t, InstantiateF a) => InstantiateF (t a) where
-  instantiateF = instantiateFC
-
--- k = Type (needed for trivial syntax extensions)
-type instance Instantiate subst () = ()
-type instance Instantiate subst (a b :: Type) = Instantiate subst a (Instantiate subst b)
-type instance Instantiate subst (a b :: k -> Type) = Instantiate subst a (Instantiate subst b)
-type instance Instantiate subst (a b :: k -> l -> Type) = Instantiate subst a (Instantiate subst b)
-
--- Ctx & Assignment
-
--- k = (k' -> Type) -> Ctx k' -> Type
-type instance Instantiate subst Ctx.Assignment = Ctx.Assignment
--- k = Ctx k'
-type instance Instantiate subst EmptyCtx = EmptyCtx
-type instance Instantiate subst (ctx ::> ty) = Instantiate subst ctx ::> Instantiate subst ty
-
-
--- Ctx.Assignment :: (k -> Type) -> Ctx k -> Type
-instance InstantiateFC Ctx.Assignment where
-  instantiateFC _subst Ctx.Empty = Ctx.Empty
-  instantiateFC subst (ctx Ctx.:> ty) = instantiate subst ctx Ctx.:> instantiate subst ty
-
-
--- Ctx.Index :: Ctx k -> CrucibleType -> Type
--- Ctx.Index is just a number
-type instance Instantiate subst Ctx.Index = Ctx.Index
-instance InstantiateF (Ctx.Index ctx) where
-  instantiateF _subst idx = unsafeCoerce idx
-
-
-
--- BaseTypeRepr
-type instance Instantiate subst BaseTypeRepr = BaseTypeRepr
-instance InstantiateF BaseTypeRepr where
-  instantiateF subst (r :: BaseTypeRepr bt)
-    | Refl <- closed @_ @bt subst
-    = r
-
--- Add to Data.Parameterized.Utils.
-
-  
--- TypeRepr
-
-
-substVar :: SubstRepr s -> PeanoRepr n -> TypeRepr (SubstVar s n)
-substVar IdRepr n = VarRepr n
-substVar SuccRepr n = VarRepr (SRepr n)
-substVar (ExtendRepr ty _s) ZRepr = ty
-substVar (ExtendRepr _ty s) (SRepr m) = substVar s m
-substVar (LiftRepr _s) ZRepr = (VarRepr ZRepr)
-substVar (LiftRepr s) (SRepr m) = instantiate SuccRepr (substVar s m)
-substVar (TailRepr s) n = substVar s (SRepr n)
-
-mkSubst :: CtxRepr ctx -> SubstRepr (MkSubst ctx)
-mkSubst ctx =
-  case Ctx.viewAssign ctx of
-    Ctx.AssignEmpty -> IdRepr
-    Ctx.AssignExtend ctx ty -> ExtendRepr ty (mkSubst ctx)
-
-compose :: SubstRepr ctx1 -> SubstRepr ctx2 -> SubstRepr (Compose ctx1 ctx2)
-compose s1 IdRepr = s1
-compose s1 SuccRepr = TailRepr s1
-compose s1 (ExtendRepr ty s2) =
-  ExtendRepr (instantiate s1 ty) (compose s1 s2)
-compose s1 (LiftRepr s2) =
-  ExtendRepr (substVar s1 ZRepr) (compose (TailRepr s1) s2)
-compose s1 (TailRepr s2) =
-  TailRepr (compose s1 s2)
-
-liftn :: PeanoRepr m -> SubstRepr s -> SubstRepr (Liftn m s)
-liftn ZRepr s = s
-liftn (SRepr m) s = LiftRepr (liftn m s)
-  
-type instance Instantiate subst TypeRepr = TypeRepr
-instance InstantiateF TypeRepr where
-  instantiateF = instantiateRepr
-  
-instantiateRepr ::  SubstRepr subst -> TypeRepr ty -> TypeRepr (Instantiate subst ty)
-instantiateRepr _subst BoolRepr = BoolRepr
-instantiateRepr _subst NatRepr = NatRepr
-instantiateRepr _subst IntegerRepr = IntegerRepr
-instantiateRepr _subst RealValRepr = RealValRepr
-instantiateRepr _subst StringRepr = StringRepr
-instantiateRepr _subst (BVRepr w) = BVRepr w
-instantiateRepr _subst ComplexRealRepr = ComplexRealRepr 
-instantiateRepr _subst (SymbolicArrayRepr idx w) = SymbolicArrayRepr idx w
-instantiateRepr _subst (SymbolicStructRepr flds) = SymbolicStructRepr flds
-instantiateRepr _subst (IEEEFloatRepr ps) = IEEEFloatRepr ps
-instantiateRepr _subst AnyRepr  = AnyRepr
-instantiateRepr _subst UnitRepr = UnitRepr
-instantiateRepr _subst (FloatRepr fi) = FloatRepr fi
-instantiateRepr _subst CharRepr = CharRepr
-instantiateRepr subst (FunctionHandleRepr args ret) =
-    FunctionHandleRepr (instantiate subst args ) (instantiateRepr subst ret)
-instantiateRepr subst (MaybeRepr ty) =
-    MaybeRepr (instantiateRepr subst ty )
-instantiateRepr subst (VectorRepr ty) = VectorRepr (instantiateRepr subst ty)
-instantiateRepr subst (StructRepr ctx) = StructRepr (instantiate subst ctx)
-instantiateRepr subst (ReferenceRepr ty) = ReferenceRepr (instantiateRepr subst ty)
-instantiateRepr subst (VariantRepr ctx) = VariantRepr (instantiate subst ctx)
-instantiateRepr _subst (WordMapRepr n b) = WordMapRepr n b
-instantiateRepr subst (RecursiveRepr sym0 ctx) = RecursiveRepr sym0 (instantiate subst ctx)
-instantiateRepr subst (IntrinsicRepr sym0 ctx) = IntrinsicRepr sym0 (instantiate subst ctx)
-instantiateRepr subst (StringMapRepr ty) = StringMapRepr (instantiateRepr subst ty)
-instantiateRepr subst (VarRepr k) = substVar subst k
-instantiateRepr subst (PolyFnRepr k args ty) =
-  PolyFnRepr k (instantiate (liftn k subst) args)
-               (instantiate (liftn k subst) ty)
-
--- NOTE: We need the equality below to typecheck lookupVarRepr.
--- 
--- However, TypeNatSolver cannot prove this equality, even though all
--- of the pieces that we need are available --- something about
--- putting them together with the type family LookupVarType above.
---
--- Furthermore, we cannot actually use this axiom in the definition of
--- lookupVarRepr because the datatype IsZeroNat does not allow
--- binding the type variable that is the predecessor of n (e.g.
--- through a Proxy argument). As we cannot name this type variable, we
--- cannot invoke the axiom.
-
-{- 
-axiom1 :: forall n ctx ty .
-   (LookupVarType (n + 1) (ctx ::> ty) :~: LookupVarType n ctx)
-axiom1 = Refl
--}
-
--- I am commenting these out so that we don't need to add 
--- {-# OPTIONS_GHC -fplugin TypeNatSolver #-}
--- to the top of this file and 
--- type-nat-solver package to crucible.cabal, and
--- dependencies/type-nat-solver/ to cabal.project, and
--- git submodule add https://github.com/yav/type-nat-solver
-{-
-axiom2 :: forall n. (n + 1) - 1 :~: n
-axiom2 = Refl
-
-axiom3 :: forall n. ((n + 1) <=? 0) :~: 'False
-axiom3 = Refl
--}
-
--- see comments above for justification for [unsafeCoerce] in this function
-{-
-lookupVarRepr :: NatRepr i -> CtxRepr ctx -> TypeRepr def -> TypeRepr (LookupVarType i ctx def)
-lookupVarRepr n ((ctx :: CtxRepr ctx) Ctx.:> (ty::TypeRepr ty)) def =
-  case isZeroNat n of
-    ZeroNat    -> ty
-    NonZeroNat ->
-      --  (LookupVarType (n + 1) (ctx ::> ty) :~: LookupVarType n ctx)
-      unsafeCoerce (lookupVarRepr (predNat n) ctx def)
-lookupVarRepr _n Ctx.Empty def = def
--}
-
-{-
------------------------------------------------------------------
-
-data BoolRepr :: Bool -> Type where
-  TrueRepr :: BoolRepr 'True
-  FalseRepr :: BoolRepr 'False
-instance KnownRepr BoolRepr 'True where knownRepr = TrueRepr
-instance KnownRepr BoolRepr 'False where knownRepr = FalseRepr
-
-lteNat :: NatRepr n -> NatRepr k -> BoolRepr (n <=? k)
-lteNat n k = case compareNat n k of
-  NatLT _ -> unsafeCoerce TrueRepr
-  NatEQ ->   unsafeCoerce TrueRepr
-  NatGT _ -> unsafeCoerce FalseRepr
-
-
-axiom :: forall n. ((n <=? 0) ~ 'False) => (1 <=? n) :~: 'True
-axiom = unsafeCoerce Refl
--}
------------------------------------------------------------------
-{-
-lookupVarRepr :: forall n ctx1 def.  CtxRepr ctx1 -> TypeRepr def -> TypeRepr (LookupVarType n ctx1 def)
-lookupVarRepr n ((ctx :: CtxRepr ctx) Ctx.:> (ty::TypeRepr ty)) def =
-  case lteNat n (knownNat :: NatRepr 0) of
-    TrueRepr  -> ty
-    FalseRepr -> case axiom @n of
-      Refl -> lookupVarRepr (subNat n (knownNat :: NatRepr 1)) ctx def
-lookupVarRepr _n Ctx.Empty def = def
-
-
-
-instantiateVarRepr ::   CtxRepr subst -> NatRepr k -> TypeRepr (Instantiate subst (VarType k))
-instantiateVarRepr n subst k =
-  case lteNat n k  of
-    TrueRepr  -> lookupVarRepr (subNat k n) subst (VarRepr k)
-    FalseRepr -> VarRepr k
-
-liftVarRepr ::  NatRepr m -> NatRepr k -> NatRepr (LiftVarType n m k)
-liftVarRepr n m k = case lteNat n k of
-  TrueRepr -> (addNat k m)
-  FalseRepr -> k
--}
->>>>>>> 4f661a93
+  instantiateF = instantiateRepr