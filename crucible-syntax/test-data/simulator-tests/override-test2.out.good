==== Begin Simulation ====

==== Finish Simulation ====
==== Proof obligations ====
Assuming:
* The branch in main from test-data/simulator-tests/override-test2.cbl:5:12 to after branch 0
    not (eq 1 cx@0:i)
* The branch in symbolicBranchesTest from after branch 0 to after branch 1
    not (eq 2 cx@0:i)
* The branch in symbolicBranchesTest from after branch 1 to after branch 2
    not (eq 3 cx@0:i)
Prove:
  fall-through branch
  in symbolicBranchesTest at default branch
  false
COUNTEREXAMPLE
Assuming:
* The branch in symbolicBranchesTest from after branch 1 to third branch
    or (eq 1 cx@0:i) (eq 2 cx@0:i) (eq 3 cx@0:i)
Prove:
  bogus!
  in main at test-data/simulator-tests/override-test2.cbl:6:5
  let -- default branch
<<<<<<< HEAD
      v18 = intSum (intMul 2 cx@0:i) (ite (eq 2 cx@0:i) 0 cy@1:i)
   in eq (ite (eq 1 cx@0:i) cy@1:i v18) cx@0:i
=======
      v23 = intSum 2* cx@2:i (intIte (intEq 2 cx@2:i) 0 cy@3:i)
   in intEq (intIte (intEq 1 cx@2:i) cy@3:i v23) cx@2:i
COUNTEREXAMPLE
>>>>>>> 530fe5fe
<|MERGE_RESOLUTION|>--- conflicted
+++ resolved
@@ -21,11 +21,6 @@
   bogus!
   in main at test-data/simulator-tests/override-test2.cbl:6:5
   let -- default branch
-<<<<<<< HEAD
       v18 = intSum (intMul 2 cx@0:i) (ite (eq 2 cx@0:i) 0 cy@1:i)
    in eq (ite (eq 1 cx@0:i) cy@1:i v18) cx@0:i
-=======
-      v23 = intSum 2* cx@2:i (intIte (intEq 2 cx@2:i) 0 cy@3:i)
-   in intEq (intIte (intEq 1 cx@2:i) cy@3:i v23) cx@2:i
-COUNTEREXAMPLE
->>>>>>> 530fe5fe
+COUNTEREXAMPLE